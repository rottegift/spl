--- conflicted
+++ resolved
@@ -47,11 +47,9 @@
 
 static lck_grp_t *zfs_mutex_group = NULL;
 
-<<<<<<< HEAD
 uint64_t zfs_active_mutex = 0;
-=======
-uint64_t spl_mutex_total = 0;
-
+
+#define MUTEX_LEAK
 #ifdef MUTEX_LEAK
 #include <sys/list.h>
 static list_t mutex_list;
@@ -69,7 +67,6 @@
 };
 
 #endif
->>>>>>> 9ccfc7d6
 
 
 int spl_mutex_subsystem_init(void)
@@ -98,7 +95,8 @@
 
 	mutex_enter(&mutex_list_mutex);
 	while(1) {
-		struct leak *leak;
+		struct leak *leak, *runner;
+		uint32_t found;
 
 		leak = list_head(&mutex_list);
 
@@ -107,14 +105,34 @@
 		}
 		if (!leak) break;
 
-		printf("  mutex %p : %s %s %llu\n",
+		// Run through list and count up how many times this leak is
+		// found, removing entries as we go.
+		for (found = 1, runner = list_head(&mutex_list);
+			 runner;
+			 runner = runner ? list_next(&mutex_list, runner) :
+				 list_head(&mutex_list)) {
+
+			if (!strcmp(leak->location_file, runner->location_file) &&
+				!strcmp(leak->location_function, runner->location_function) &&
+				leak->location_line == runner->location_line) {
+				// Same place
+				found++;
+				list_remove(&mutex_list, runner);
+				FREE(runner, M_TEMP);
+				runner = NULL;
+			} // if same
+
+		} // for all nodes
+
+		printf("  mutex %p : %s %s %llu : # leaks: %u\n",
 			   leak->mp,
 			   leak->location_file,
 			   leak->location_function,
-			   leak->location_line);
+			   leak->location_line,
+			   found);
 
 		FREE(leak, M_TEMP);
-		total++;
+		total+=found;
 
 	}
 	mutex_exit(&mutex_list_mutex);
@@ -146,13 +164,12 @@
     ASSERT(ibc == NULL);
     mp->m_lock = lck_mtx_alloc_init(zfs_mutex_group, zfs_lock_attr);
     mp->m_owner = NULL;
-<<<<<<< HEAD
+
 	atomic_inc_64(&zfs_active_mutex);
-=======
-
+
+#ifdef MUTEX_LEAK
 	if (!mp->m_lock) panic("[SPL] Unable to allocate MUTEX\n");
 
-#ifdef MUTEX_LEAK
 	struct leak *leak;
 
 	MALLOC(leak, struct leak *,
@@ -172,19 +189,15 @@
 		mutex_exit(&mutex_list_mutex);
 	}
 #endif
-
-	atomic_inc_64(&spl_mutex_total);
->>>>>>> 9ccfc7d6
 }
 
 void spl_mutex_destroy(kmutex_t *mp)
 {
     if (!mp) return;
     lck_mtx_free(mp->m_lock, zfs_mutex_group);
-<<<<<<< HEAD
+
 	atomic_dec_64(&zfs_active_mutex);
-=======
-	atomic_dec_64(&spl_mutex_total);
+
 #ifdef MUTEX_LEAK
 	if (mp->leak) {
 		struct leak *leak = (struct leak *)mp->leak;
@@ -195,7 +208,6 @@
 		FREE(leak, M_TEMP);
 	}
 #endif
->>>>>>> 9ccfc7d6
 }
 
 void mutex_enter(kmutex_t *mp)
