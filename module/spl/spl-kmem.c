--- conflicted
+++ resolved
@@ -3905,13 +3905,8 @@
 
 		spl_stats.spl_monitor_thread_wake_count.value.ui64++;
 
-<<<<<<< HEAD
-		if ((!shutting_down) && kr == KERN_SUCCESS && spl_vm_pool_low()) {
-            
-=======
 		if ((!shutting_down) && kr == KERN_SUCCESS) {
 
->>>>>>> 231e9cf1
             // My original intent was to execute the reap synchronously
             // to limit the rate at which this thread spins. Turns out
             // that kmem_reap() has a semaphoring mechanism that prevents
@@ -3919,13 +3914,8 @@
             //
             // So we will let that mechanism work as I suspect its part of
             // kmems locking strategy.
-<<<<<<< HEAD
-            kmem_reap();
-            
-=======
 			pressure_bytes_wanted = os_num_pages_wanted * PAGESIZE;
 
->>>>>>> 231e9cf1
 		} else {
 			delay(hz/10);
 		}
