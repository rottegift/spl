/*
 * CDDL HEADER START
 *
 * The contents of this file are subject to the terms of the
 * Common Development and Distribution License (the "License").
 * You may not use this file except in compliance with the License.
 *
 * You can obtain a copy of the license at usr/src/OPENSOLARIS.LICENSE
 * or http://www.opensolaris.org/os/licensing.
 * See the License for the specific language governing permissions
 * and limitations under the License.
 *
 * When distributing Covered Code, include this CDDL HEADER in each
 * file and include the License file at usr/src/OPENSOLARIS.LICENSE.
 * If applicable, add the following below this CDDL HEADER, with the
 * fields enclosed by brackets "[]" replaced with your own identifying
 * information: Portions Copyright [yyyy] [name of copyright owner]
 *
 * CDDL HEADER END
 */

/*
 *
 * Copyright (C) 2008 MacZFS
 * Copyright (C) 2013 Jorgen Lundman <lundman@lundman.net>
 * Copyright (C) 2014 Brendon Humphrey <brendon.humphrey@mac.com>
 *
 */

#include <spl-debug.h>
#include <sys/cdefs.h>
#include <sys/cmn_err.h>
#include <sys/param.h>
#include <sys/kernel.h>
#include <sys/kstat.h>
#include <sys/seg_kmem.h>
#include <sys/systm.h>
#include <sys/sysctl.h>
#include <sys/thread.h>
#include <sys/taskq.h>
#include <sys/kmem_impl.h>
#include <sys/vmem_impl.h>
#include <kern/sched_prim.h>

//===============================================================
// Options
//===============================================================
//#define PRINT_CACHE_STATS 1

<<<<<<< HEAD
// Uncomment to turn on kmems' debug features.
//#define DEBUG 1

//===============================================================
// OS Interface
//===============================================================

// This variable is a count of the number of threads
// blocked waiting for memory pages to become free.
// We are using wake indications on this event as a
// indication of paging activity, and therefore as a
// proxy to the machine experiencing memory pressure.
extern unsigned int vm_page_free_wanted;

extern unsigned int vm_page_free_count;
extern unsigned int vm_page_speculative_count;

// Start and end address of kernel memory
//http://fxr.watson.org/fxr/source/osfmk/vm/vm_resident.c?v=xnu-2050.18.24;im=excerpts#L135
extern vm_offset_t virtual_space_start;
extern vm_offset_t virtual_space_end;

// Can be polled to determine if the VM is experiecing
// a shortage of free pages.
=======
extern uint64_t spl_mutex_total;

>>>>>>> 9ccfc7d6
extern int vm_pool_low(void);

// Kernel API for monitoring memory pressure.
extern kern_return_t
mach_vm_pressure_monitor(boolean_t	wait_for_pressure,
                         unsigned int	nsecs_monitored,
                         unsigned int	*pages_reclaimed_p,
                         unsigned int	*pages_wanted_p);

// Which CPU are we executing on?
extern int cpu_number();

// Invoke the kernel debugger
extern void Debugger(const char *message);

// Read from /dev/random
void read_random(void* buffer, u_int numbytes);

//===============================================================
// Non Illumos Variables
//===============================================================

// Indicates that the machine is believed to be swapping
// due to thread waking. This is reset when spl_vm_pool_low()
// is called and reports the activity to ZFS.
static int					machine_is_swapping = 0;

// Flag to cause tasks and threads to terminate as
// the kmem module is preparing to unload.
static int					shutting_down = 0;

uint64_t			physmem = 0;

// Size in bytes of the memory allocated in seg_kmem
extern uint64_t		segkmem_total_mem_allocated;

// Number of active threads
extern uint64_t		zfs_threads;
extern uint64_t		zfs_active_mutex;
extern uint64_t		zfs_active_rwlock;

// Number of pages the OS last reported that it needed freed
static unsigned int		num_pages_wanted = 0;

//===============================================================
// Illumos Variables
//===============================================================

struct kmem_cache_kstat {
    kstat_named_t	kmc_buf_size;
    kstat_named_t	kmc_align;
    kstat_named_t	kmc_chunk_size;
    kstat_named_t	kmc_slab_size;
    kstat_named_t	kmc_alloc;
    kstat_named_t	kmc_alloc_fail;
    kstat_named_t	kmc_free;
    kstat_named_t	kmc_depot_alloc;
    kstat_named_t	kmc_depot_free;
    kstat_named_t	kmc_depot_contention;
    kstat_named_t	kmc_slab_alloc;
    kstat_named_t	kmc_slab_free;
    kstat_named_t	kmc_buf_constructed;
    kstat_named_t	kmc_buf_avail;
    kstat_named_t	kmc_buf_inuse;
    kstat_named_t	kmc_buf_total;
    kstat_named_t	kmc_buf_max;
    kstat_named_t	kmc_slab_create;
    kstat_named_t	kmc_slab_destroy;
    kstat_named_t	kmc_vmem_source;
    kstat_named_t	kmc_hash_size;
    kstat_named_t	kmc_hash_lookup_depth;
    kstat_named_t	kmc_hash_rescale;
    kstat_named_t	kmc_full_magazines;
    kstat_named_t	kmc_empty_magazines;
    kstat_named_t	kmc_magazine_size;
    kstat_named_t	kmc_reap; /* number of kmem_cache_reap() calls */
    kstat_named_t	kmc_defrag; /* attempts to defrag all partial slabs */
    kstat_named_t	kmc_scan; /* attempts to defrag one partial slab */
    kstat_named_t	kmc_move_callbacks; /* sum of yes, no, later, dn, dk */
    kstat_named_t	kmc_move_yes;
    kstat_named_t	kmc_move_no;
    kstat_named_t	kmc_move_later;
    kstat_named_t	kmc_move_dont_need;
    kstat_named_t	kmc_move_dont_know; /* obj unrecognized by client ... */
    kstat_named_t	kmc_move_hunt_found; /* ... but found in mag layer */
    kstat_named_t	kmc_move_slabs_freed; /* slabs freed by consolidator */
    kstat_named_t	kmc_move_reclaimable; /* buffers, if consolidator ran */
} kmem_cache_kstat = {
    { "buf_size",		KSTAT_DATA_UINT64 },
    { "align",		KSTAT_DATA_UINT64 },
    { "chunk_size",		KSTAT_DATA_UINT64 },
    { "slab_size",		KSTAT_DATA_UINT64 },
    { "alloc",		KSTAT_DATA_UINT64 },
    { "alloc_fail",		KSTAT_DATA_UINT64 },
    { "free",		KSTAT_DATA_UINT64 },
    { "depot_alloc",	KSTAT_DATA_UINT64 },
    { "depot_free",		KSTAT_DATA_UINT64 },
    { "depot_contention",	KSTAT_DATA_UINT64 },
    { "slab_alloc",		KSTAT_DATA_UINT64 },
    { "slab_free",		KSTAT_DATA_UINT64 },
    { "buf_constructed",	KSTAT_DATA_UINT64 },
    { "buf_avail",		KSTAT_DATA_UINT64 },
    { "buf_inuse",		KSTAT_DATA_UINT64 },
    { "buf_total",		KSTAT_DATA_UINT64 },
    { "buf_max",		KSTAT_DATA_UINT64 },
    { "slab_create",	KSTAT_DATA_UINT64 },
    { "slab_destroy",	KSTAT_DATA_UINT64 },
    { "vmem_source",	KSTAT_DATA_UINT64 },
    { "hash_size",		KSTAT_DATA_UINT64 },
    { "hash_lookup_depth",	KSTAT_DATA_UINT64 },
    { "hash_rescale",	KSTAT_DATA_UINT64 },
    { "full_magazines",	KSTAT_DATA_UINT64 },
    { "empty_magazines",	KSTAT_DATA_UINT64 },
    { "magazine_size",	KSTAT_DATA_UINT64 },
    { "reap",		KSTAT_DATA_UINT64 },
    { "defrag",		KSTAT_DATA_UINT64 },
    { "scan",		KSTAT_DATA_UINT64 },
    { "move_callbacks",	KSTAT_DATA_UINT64 },
    { "move_yes",		KSTAT_DATA_UINT64 },
    { "move_no",		KSTAT_DATA_UINT64 },
    { "move_later",		KSTAT_DATA_UINT64 },
    { "move_dont_need",	KSTAT_DATA_UINT64 },
    { "move_dont_know",	KSTAT_DATA_UINT64 },
    { "move_hunt_found",	KSTAT_DATA_UINT64 },
    { "move_slabs_freed",	KSTAT_DATA_UINT64 },
    { "move_reclaimable",	KSTAT_DATA_UINT64 },
};

static kmutex_t kmem_cache_kstat_lock;

/*
 * The default set of caches to back kmem_alloc().
 * These sizes should be reevaluated periodically.
 *
 * We want allocations that are multiples of the coherency granularity
 * (64 bytes) to be satisfied from a cache which is a multiple of 64
 * bytes, so that it will be 64-byte aligned.  For all multiples of 64,
 * the next 1 greater than or equal to it must be a
 * multiple of 64.
 *
 * We split the table into two sections:  size <= 4k and size > 4k.  This
 * saves a lot of space and cache footprint in our cache tables.
 */
static const int kmem_alloc_sizes[] = {
    1 * 8,
    2 * 8,
    3 * 8,
    4 * 8,		5 * 8,		6 * 8,		7 * 8,
    4 * 16,		5 * 16,		6 * 16,		7 * 16,
    4 * 32,		5 * 32,		6 * 32,		7 * 32,
    4 * 64,		5 * 64,		6 * 64,		7 * 64,
    4 * 128,	5 * 128,	6 * 128,	7 * 128,
    P2ALIGN(8192 / 7, 64),
    P2ALIGN(8192 / 6, 64),
    P2ALIGN(8192 / 5, 64),
    P2ALIGN(8192 / 4, 64),
    P2ALIGN(8192 / 3, 64),
    P2ALIGN(8192 / 2, 64),
};

static const int kmem_big_alloc_sizes[] = {
    2 * 4096,	3 * 4096,
    2 * 8192,	3 * 8192,
    4 * 8192,	5 * 8192,	6 * 8192,	7 * 8192,
    8 * 8192,	9 * 8192,	10 * 8192,	11 * 8192,
    12 * 8192,	13 * 8192,	14 * 8192,	15 * 8192,
    16 * 8192
};

#define	KMEM_MAXBUF		4096
#define	KMEM_BIG_MAXBUF_32BIT	32768
#define	KMEM_BIG_MAXBUF		131072

#define	KMEM_BIG_MULTIPLE	4096	/* big_alloc_sizes must be a multiple */
#define	KMEM_BIG_SHIFT		12	/* lg(KMEM_BIG_MULTIPLE) */

static kmem_cache_t *kmem_alloc_table[KMEM_MAXBUF >> KMEM_ALIGN_SHIFT];
static kmem_cache_t *kmem_big_alloc_table[KMEM_BIG_MAXBUF >> KMEM_BIG_SHIFT];

#define	KMEM_ALLOC_TABLE_MAX	(KMEM_MAXBUF >> KMEM_ALIGN_SHIFT)
static size_t kmem_big_alloc_table_max = 0;	/* # of filled elements */

static kmem_magtype_t kmem_magtype[] = {
    { 1,	8,	3200,	65536	},
    { 3,	16,	256,	32768	},
    { 7,	32,	64,	16384	},
    { 15,	64,	0,	8192	},
    { 31,	64,	0,	4096	},
    { 47,	64,	0,	2048	},
    { 63,	64,	0,	1024	},
    { 95,	64,	0,	512	},
    { 143,	64,	0,	0	},
};

static uint32_t kmem_reaping;
static uint32_t kmem_reaping_idspace;

/*
 * kmem tunables
 */
//clock_t kmem_reap_interval;	/* cache reaping rate [15 * HZ ticks] */
static struct timespec	kmem_reap_interval	= {15, 0};
int kmem_depot_contention = 3;	/* max failed tryenters per real interval */
pgcnt_t kmem_reapahead = 0;	/* start reaping N pages before pageout */
int kmem_panic = 1;		/* whether to panic on error */
//int kmem_panic = 0;		/* whether to panic on error */
int kmem_logging = 1;		/* kmem_log_enter() override */
uint32_t kmem_mtbf = 0;		/* mean time between failures [default: off] */
size_t kmem_transaction_log_size; /* transaction log size [2% of memory] */
size_t kmem_content_log_size;	/* content log size [2% of memory] */
size_t kmem_failure_log_size;	/* failure log [4 pages per CPU] */
size_t kmem_slab_log_size;	/* slab create log [4 pages per CPU] */
size_t kmem_content_maxsave = 256; /* KMF_CONTENTS max bytes to log */
size_t kmem_lite_minsize = 0;	/* minimum buffer size for KMF_LITE */
size_t kmem_lite_maxalign = 1024; /* maximum buffer alignment for KMF_LITE */
int kmem_lite_pcs = 4;		/* number of PCs to store in KMF_LITE mode */
size_t kmem_maxverify;		/* maximum bytes to inspect in debug routines */
size_t kmem_minfirewall;	/* hardware-enforced redzone threshold */

//#ifdef _LP64
size_t	kmem_max_cached = KMEM_BIG_MAXBUF;	/* maximum kmem_alloc cache */
//#else
//size_t	kmem_max_cached = KMEM_BIG_MAXBUF_32BIT; /* maximum kmem_alloc cache */
//#endif

#ifdef DEBUG
int kmem_flags = KMF_AUDIT | KMF_DEADBEEF | KMF_REDZONE | KMF_CONTENTS;
#else
int kmem_flags = 0;
#endif
int kmem_ready;

static kmem_cache_t	*kmem_slab_cache;
static kmem_cache_t	*kmem_bufctl_cache;
static kmem_cache_t	*kmem_bufctl_audit_cache;

static kmutex_t		kmem_cache_lock;	/* inter-cache linkage only */
static list_t		kmem_caches;
extern vmem_t		*heap_arena;
static taskq_t		*kmem_taskq;
static kmutex_t		kmem_flags_lock;
static vmem_t		*kmem_metadata_arena;
static vmem_t		*kmem_msb_arena;	/* arena for metadata caches */
static vmem_t		*kmem_cache_arena;
static vmem_t		*kmem_hash_arena;
static vmem_t		*kmem_log_arena;
static vmem_t		*kmem_oversize_arena;
static vmem_t		*kmem_va_arena;
static vmem_t		*kmem_default_arena;
//static vmem_t		*kmem_firewall_va_arena;
static vmem_t		*kmem_firewall_arena;

/*
 * Define KMEM_STATS to turn on statistic gathering. By default, it is only
 * turned on when DEBUG is also defined.
 */
#ifdef	DEBUG
#define	KMEM_STATS
#endif	/* DEBUG */

#ifdef	KMEM_STATS
#define	KMEM_STAT_ADD(stat)			((stat)++)
#define	KMEM_STAT_COND_ADD(cond, stat)		((void) (!(cond) || (stat)++))
#else
#define	KMEM_STAT_ADD(stat)			/* nothing */
#define	KMEM_STAT_COND_ADD(cond, stat)		/* nothing */
#endif	/* KMEM_STATS */

/*
 * kmem slab consolidator thresholds (tunables)
 */
size_t kmem_frag_minslabs = 101;	/* minimum total slabs */
size_t kmem_frag_numer = 1;		/* free buffers (numerator) */
size_t kmem_frag_denom = KMEM_VOID_FRACTION; /* buffers (denominator) */
/*
 * Maximum number of slabs from which to move buffers during a single
 * maintenance interval while the system is not low on memory.
 */
size_t kmem_reclaim_max_slabs = 1;
/*
 * Number of slabs to scan backwards from the end of the partial slab list
 * when searching for buffers to relocate.
 */
size_t kmem_reclaim_scan_range = 12;

#ifdef	KMEM_STATS
static struct {
    uint64_t kms_callbacks;
    uint64_t kms_yes;
    uint64_t kms_no;
    uint64_t kms_later;
    uint64_t kms_dont_need;
    uint64_t kms_dont_know;
    uint64_t kms_hunt_found_mag;
    uint64_t kms_hunt_found_slab;
    uint64_t kms_hunt_alloc_fail;
    uint64_t kms_hunt_lucky;
    uint64_t kms_notify;
    uint64_t kms_notify_callbacks;
    uint64_t kms_disbelief;
    uint64_t kms_already_pending;
    uint64_t kms_callback_alloc_fail;
    uint64_t kms_callback_taskq_fail;
    uint64_t kms_endscan_slab_dead;
    uint64_t kms_endscan_slab_destroyed;
    uint64_t kms_endscan_nomem;
    uint64_t kms_endscan_refcnt_changed;
    uint64_t kms_endscan_nomove_changed;
    uint64_t kms_endscan_freelist;
    uint64_t kms_avl_update;
    uint64_t kms_avl_noupdate;
    uint64_t kms_no_longer_reclaimable;
    uint64_t kms_notify_no_longer_reclaimable;
    uint64_t kms_notify_slab_dead;
    uint64_t kms_notify_slab_destroyed;
    uint64_t kms_alloc_fail;
    uint64_t kms_constructor_fail;
    uint64_t kms_dead_slabs_freed;
    uint64_t kms_defrags;
    uint64_t kms_scans;
    uint64_t kms_scan_depot_ws_reaps;
    uint64_t kms_debug_reaps;
    uint64_t kms_debug_scans;
} kmem_move_stats;
#endif	/* KMEM_STATS */

/* consolidator knobs */
static boolean_t kmem_move_noreap;
static boolean_t kmem_move_blocked;
static boolean_t kmem_move_fulltilt;
static boolean_t kmem_move_any_partial;

#ifdef	DEBUG
/*
 * kmem consolidator debug tunables:
 * Ensure code coverage by occasionally running the consolidator even when the
 * caches are not fragmented (they may never be). These intervals are mean time
 * in cache maintenance intervals (kmem_cache_update).
 */
uint32_t kmem_mtb_move = 60;	/* defrag 1 slab (~15min) */
uint32_t kmem_mtb_reap = 1800;	/* defrag all slabs (~7.5hrs) */
#endif	/* DEBUG */

static kmem_cache_t	*kmem_defrag_cache;
static kmem_cache_t	*kmem_move_cache;
static taskq_t		*kmem_move_taskq;

static void kmem_cache_scan(kmem_cache_t *);
static void kmem_cache_defrag(kmem_cache_t *);
static void kmem_slab_prefill(kmem_cache_t *, kmem_slab_t *);


kmem_log_header_t	*kmem_transaction_log;
kmem_log_header_t	*kmem_content_log;
kmem_log_header_t	*kmem_failure_log;
kmem_log_header_t	*kmem_slab_log;

static int		kmem_lite_count; /* # of PCs in kmem_buftag_lite_t */

#define	KMEM_BUFTAG_LITE_ENTER(bt, count, caller)			\
if ((count) > 0) {						\
pc_t *_s = ((kmem_buftag_lite_t *)(bt))->bt_history;	\
pc_t *_e;						\
/* memmove() the old entries down one notch */		\
for (_e = &_s[(count) - 1]; _e > _s; _e--)		\
*_e = *(_e - 1);				\
*_s = (uintptr_t)(caller);				\
}

#define	KMERR_MODIFIED	0	/* buffer modified while on freelist */
#define	KMERR_REDZONE	1	/* redzone violation (write past end of buf) */
#define	KMERR_DUPFREE	2	/* freed a buffer twice */
#define	KMERR_BADADDR	3	/* freed a bad (unallocated) address */
#define	KMERR_BADBUFTAG	4	/* buftag corrupted */
#define	KMERR_BADBUFCTL	5	/* bufctl corrupted */
#define	KMERR_BADCACHE	6	/* freed a buffer to the wrong cache */
#define	KMERR_BADSIZE	7	/* alloc size != free size */
#define	KMERR_BADBASE	8	/* buffer base address wrong */

struct {
    hrtime_t	kmp_timestamp;	/* timestamp of panic */
    int		kmp_error;	/* type of kmem error */
    void		*kmp_buffer;	/* buffer that induced panic */
    void		*kmp_realbuf;	/* real start address for buffer */
    kmem_cache_t	*kmp_cache;	/* buffer's cache according to client */
    kmem_cache_t	*kmp_realcache;	/* actual cache containing buffer */
    kmem_slab_t	*kmp_slab;	/* slab accoring to kmem_findslab() */
    kmem_bufctl_t	*kmp_bufctl;	/* bufctl */
} kmem_panic_info;

typedef struct spl_stats {
    kstat_named_t spl_os_alloc;
    kstat_named_t spl_active_threads;
    kstat_named_t spl_active_mutex;
    kstat_named_t spl_active_rwlock;
    kstat_named_t spl_monitor_thread_wake_count;
    kstat_named_t spl_monitor_thread_last_num_pages_requested;
} spl_stats_t;

static spl_stats_t spl_stats = {
    {"os_mem_alloc", KSTAT_DATA_UINT64},
    {"active_threads", KSTAT_DATA_UINT64},
    {"active_mutex", KSTAT_DATA_UINT64},
    {"active_rwlock", KSTAT_DATA_UINT64},
    {"monitor_thread_wake_count", KSTAT_DATA_UINT64},
    {"monitor_thread_page_req", KSTAT_DATA_UINT64},
};

static kstat_t *spl_ksp = 0;

// Stub out caller()
caddr_t caller()
{
    return (caddr_t)(0);
}

void *
calloc(size_t n, size_t s)
{
    return (zfs_kmem_zalloc(n * s, KM_NOSLEEP));
}

#define	IS_DIGIT(c)	((c) >= '0' && (c) <= '9')

#define	IS_ALPHA(c)	\
(((c) >= 'a' && (c) <= 'z') || ((c) >= 'A' && (c) <= 'Z'))

/*
 * Get bytes from the /dev/random generator. Returns 0
 * on success. Returns EAGAIN if there is insufficient entropy.
 */
int
random_get_bytes(uint8_t *ptr, size_t len)
{
	read_random(ptr, len);
	return 0;
}

/*
 * BGH - Missing from OSX?
 *
 * Convert a string into a valid C identifier by replacing invalid
 * characters with '_'.  Also makes sure the string is nul-terminated
 * and takes up at most n bytes.
 */
void
strident_canon(char *s, size_t n)
{
    char c;
    char *end = s + n - 1;

    if ((c = *s) == 0)
        return;

    if (!IS_ALPHA(c) && c != '_')
        *s = '_';

    while (s < end && ((c = *(++s)) != 0)) {
        if (!IS_ALPHA(c) && !IS_DIGIT(c) && c != '_')
            *s = '_';
    }
    *s = 0;
}

int
strident_valid(const char *id)
{
	int c = *id++;

	if (!IS_ALPHA(c) && c != '_')
		return (0);
	while ((c = *id++) != 0) {
		if (!IS_ALPHA(c) && !IS_DIGIT(c) && c != '_')
			return (0);
	}
	return (1);
}

static void
copy_pattern(uint64_t pattern, void *buf_arg, size_t size)
{
    uint64_t *bufend = (uint64_t *)((char *)buf_arg + size);
    uint64_t *buf = buf_arg;

    while (buf < bufend)
        *buf++ = pattern;
}

static void *
verify_pattern(uint64_t pattern, void *buf_arg, size_t size)
{
    uint64_t *bufend = (uint64_t *)((char *)buf_arg + size);
    uint64_t *buf;

    for (buf = buf_arg; buf < bufend; buf++)
        if (*buf != pattern)
            return (buf);
    return (NULL);
}

static void *
verify_and_copy_pattern(uint64_t old, uint64_t new, void *buf_arg, size_t size)
{
    uint64_t *bufend = (uint64_t *)((char *)buf_arg + size);
    uint64_t *buf;

    for (buf = buf_arg; buf < bufend; buf++) {
        if (*buf != old) {
            copy_pattern(old, buf_arg,
                         (char *)buf - (char *)buf_arg);
            return (buf);
        }
        *buf = new;
    }

    return (NULL);
}

static void
kmem_cache_applyall(void (*func)(kmem_cache_t *), taskq_t *tq, int tqflag)
{
    kmem_cache_t *cp;

    mutex_enter(&kmem_cache_lock);
    for (cp = list_head(&kmem_caches); cp != NULL;
         cp = list_next(&kmem_caches, cp))
        if (tq != NULL)
            (void) taskq_dispatch(tq, (task_func_t *)func, cp,
                                  tqflag);
        else
            func(cp);
    mutex_exit(&kmem_cache_lock);
}

static void
kmem_cache_applyall_id(void (*func)(kmem_cache_t *), taskq_t *tq, int tqflag)
{
    kmem_cache_t *cp;

    mutex_enter(&kmem_cache_lock);
    for (cp = list_head(&kmem_caches); cp != NULL;
         cp = list_next(&kmem_caches, cp)) {
        if (!(cp->cache_cflags & KMC_IDENTIFIER))
            continue;
        if (tq != NULL)
            (void) taskq_dispatch(tq, (task_func_t *)func, cp,
                                  tqflag);
        else
            func(cp);
    }
    mutex_exit(&kmem_cache_lock);
}

/*
 * Debugging support.  Given a buffer address, find its slab.
 */
static kmem_slab_t *
kmem_findslab(kmem_cache_t *cp, void *buf)
{
    kmem_slab_t *sp;

    mutex_enter(&cp->cache_lock);
    for (sp = list_head(&cp->cache_complete_slabs); sp != NULL;
         sp = list_next(&cp->cache_complete_slabs, sp)) {
        if (KMEM_SLAB_MEMBER(sp, buf)) {
            mutex_exit(&cp->cache_lock);
            return (sp);
        }
    }
    for (sp = avl_first(&cp->cache_partial_slabs); sp != NULL;
         sp = AVL_NEXT(&cp->cache_partial_slabs, sp)) {
        if (KMEM_SLAB_MEMBER(sp, buf)) {
            mutex_exit(&cp->cache_lock);
            return (sp);
        }
    }
    mutex_exit(&cp->cache_lock);

    return (NULL);
}

static void
kmem_error(int error, kmem_cache_t *cparg, void *bufarg)
{
    kmem_buftag_t *btp = NULL;
    kmem_bufctl_t *bcp = NULL;
    kmem_cache_t *cp = cparg;
    kmem_slab_t *sp;
    uint64_t *off;
    void *buf = bufarg;

    kmem_logging = 0;	/* stop logging when a bad thing happens */

    kmem_panic_info.kmp_timestamp = gethrtime();

    sp = kmem_findslab(cp, buf);
    if (sp == NULL) {
        for (cp = list_tail(&kmem_caches); cp != NULL;
             cp = list_prev(&kmem_caches, cp)) {
            if ((sp = kmem_findslab(cp, buf)) != NULL)
                break;
        }
    }

    if (sp == NULL) {
        cp = NULL;
        error = KMERR_BADADDR;
    } else {
        if (cp != cparg)
            error = KMERR_BADCACHE;
        else
            buf = (char *)bufarg - ((uintptr_t)bufarg -
                                    (uintptr_t)sp->slab_base) % cp->cache_chunksize;
        if (buf != bufarg)
            error = KMERR_BADBASE;
        if (cp->cache_flags & KMF_BUFTAG)
            btp = KMEM_BUFTAG(cp, buf);
        if (cp->cache_flags & KMF_HASH) {
            mutex_enter(&cp->cache_lock);
            for (bcp = *KMEM_HASH(cp, buf); bcp; bcp = bcp->bc_next)
                if (bcp->bc_addr == buf)
                    break;
            mutex_exit(&cp->cache_lock);
            if (bcp == NULL && btp != NULL)
                bcp = btp->bt_bufctl;
            if (kmem_findslab(cp->cache_bufctl_cache, bcp) ==
                NULL || P2PHASE((uintptr_t)bcp, KMEM_ALIGN) ||
                bcp->bc_addr != buf) {
                error = KMERR_BADBUFCTL;
                bcp = NULL;
            }
        }
    }

    kmem_panic_info.kmp_error = error;
    kmem_panic_info.kmp_buffer = bufarg;
    kmem_panic_info.kmp_realbuf = buf;
    kmem_panic_info.kmp_cache = cparg;
    kmem_panic_info.kmp_realcache = cp;
    kmem_panic_info.kmp_slab = sp;
    kmem_panic_info.kmp_bufctl = bcp;

    printf("kernel memory allocator: ");

    switch (error) {

        case KMERR_MODIFIED:
            printf("buffer modified after being freed\n");
            off = verify_pattern(KMEM_FREE_PATTERN, buf, cp->cache_verify);
            if (off == NULL)	/* shouldn't happen */
                off = buf;
            printf("modification occurred at offset 0x%lx "
                   "(0x%llx replaced by 0x%llx)\n",
                   (uintptr_t)off - (uintptr_t)buf,
                   (longlong_t)KMEM_FREE_PATTERN, (longlong_t)*off);
            break;

        case KMERR_REDZONE:
            printf("redzone violation: write past end of buffer\n");
            break;

        case KMERR_BADADDR:
            printf("invalid free: buffer not in cache\n");
            break;

        case KMERR_DUPFREE:
            printf("duplicate free: buffer freed twice\n");
            break;

        case KMERR_BADBUFTAG:
            printf("boundary tag corrupted\n");
            printf("bcp ^ bxstat = %lx, should be %lx\n",
                   (intptr_t)btp->bt_bufctl ^ btp->bt_bxstat,
                   KMEM_BUFTAG_FREE);
            break;

        case KMERR_BADBUFCTL:
            printf("bufctl corrupted\n");
            break;

        case KMERR_BADCACHE:
            printf("buffer freed to wrong cache\n");
            printf("buffer was allocated from %s,\n", cp->cache_name);
            printf("caller attempting free to %s.\n", cparg->cache_name);
            break;

        case KMERR_BADSIZE:
            printf("bad free: free size (%u) != alloc size (%u)\n",
                   KMEM_SIZE_DECODE(((uint32_t *)btp)[0]),
                   KMEM_SIZE_DECODE(((uint32_t *)btp)[1]));
            break;

        case KMERR_BADBASE:
            printf("bad free: free address (%p) != alloc address (%p)\n",
                   bufarg, buf);
            break;
    }

    printf("buffer=%p  bufctl=%p  cache: %s\n",
           bufarg, (void *)bcp, cparg->cache_name);

#ifndef APPLE
//   if (bcp != NULL && (cp->cache_flags & KMF_AUDIT) &&
//       error != KMERR_BADBUFCTL) {
//       int d;
//       timestruc_t ts;
//       kmem_bufctl_audit_t *bcap = (kmem_bufctl_audit_t *)bcp;
//
//     hrt2ts(kmem_panic_info.kmp_timestamp - bcap->bc_timestamp, &ts);
//        printf("previous transaction on buffer %p:\n", buf);
//        printf("thread=%p  time=T-%ld.%09ld  slab=%p  cache: %s\n",
//               (void *)bcap->bc_thread, ts.tv_sec, ts.tv_nsec,
//               (void *)sp, cp->cache_name);
//        for (d = 0; d < MIN(bcap->bc_depth, KMEM_STACK_DEPTH); d++) {
//            ulong_t off;
//            char *sym = kobj_getsymname(bcap->bc_stack[d], &off);
//            printf("%s+%lx\n", sym ? sym : "?", off);
//        }
//    }
#endif

    if (kmem_panic > 0)
        panic("kernel heap corruption detected");

//	if (kmem_panic == 0) {
//        debug_enter(NULL);
//		Debugger("Kernel heap corruption detected");
//	}


    kmem_logging = 1;	/* resume logging */
}

static kmem_log_header_t *
kmem_log_init(size_t logsize)
{
    kmem_log_header_t *lhp;
    int nchunks = 4 * max_ncpus;
    size_t lhsize = (size_t)&((kmem_log_header_t *)0)->lh_cpu[max_ncpus];
    int i;

    /*
     * Make sure that lhp->lh_cpu[] is nicely aligned
     * to prevent false sharing of cache lines.
     */
    lhsize = P2ROUNDUP(lhsize, KMEM_ALIGN);
    lhp = vmem_xalloc(kmem_log_arena, lhsize, 64, P2NPHASE(lhsize, 64), 0,
                      NULL, NULL, VM_SLEEP);
    bzero(lhp, lhsize);

    mutex_init(&lhp->lh_lock, NULL, MUTEX_DEFAULT, NULL);
    lhp->lh_nchunks = nchunks;
    lhp->lh_chunksize = P2ROUNDUP(logsize / nchunks + 1, PAGESIZE);
    lhp->lh_base = vmem_alloc(kmem_log_arena,
                              lhp->lh_chunksize * nchunks, VM_SLEEP);
    lhp->lh_free = vmem_alloc(kmem_log_arena,
                              nchunks * sizeof (int), VM_SLEEP);
    bzero(lhp->lh_base, lhp->lh_chunksize * nchunks);

    for (i = 0; i < max_ncpus; i++) {
        kmem_cpu_log_header_t *clhp = &lhp->lh_cpu[i];
        mutex_init(&clhp->clh_lock, NULL, MUTEX_DEFAULT, NULL);
        clhp->clh_chunk = i;
    }

    for (i = max_ncpus; i < nchunks; i++)
        lhp->lh_free[i] = i;

    lhp->lh_head = max_ncpus;
    lhp->lh_tail = 0;

    return (lhp);
}

static void *
kmem_log_enter(kmem_log_header_t *lhp, void *data, size_t size)
{
    void *logspace;

    kmem_cpu_log_header_t *clhp = &lhp->lh_cpu[cpu_number()];

//    if (lhp == NULL || kmem_logging == 0 || panicstr)
	if (lhp == NULL || kmem_logging == 0)
        return (NULL);

    mutex_enter(&clhp->clh_lock);
    clhp->clh_hits++;
    if (size > clhp->clh_avail) {
        mutex_enter(&lhp->lh_lock);
        lhp->lh_hits++;
        lhp->lh_free[lhp->lh_tail] = clhp->clh_chunk;
        lhp->lh_tail = (lhp->lh_tail + 1) % lhp->lh_nchunks;
        clhp->clh_chunk = lhp->lh_free[lhp->lh_head];
        lhp->lh_head = (lhp->lh_head + 1) % lhp->lh_nchunks;
        clhp->clh_current = lhp->lh_base +
        clhp->clh_chunk * lhp->lh_chunksize;
        clhp->clh_avail = lhp->lh_chunksize;
        if (size > lhp->lh_chunksize)
            size = lhp->lh_chunksize;
        mutex_exit(&lhp->lh_lock);
    }
    logspace = clhp->clh_current;
    clhp->clh_current += size;
    clhp->clh_avail -= size;
    bcopy(data, logspace, size);
    mutex_exit(&clhp->clh_lock);
    return (logspace);
}

// _bcp->bc_depth = getpcstack(_bcp->bc_stack, KMEM_STACK_DEPTH);
// checked
//_bcp->bc_thread = cpu_number();
#define	KMEM_AUDIT(lp, cp, bcp)										\
{																	\
    kmem_bufctl_audit_t *_bcp = (kmem_bufctl_audit_t *)(bcp);		\
    _bcp->bc_timestamp = gethrtime();								\
    _bcp->bc_thread = 0;                                            \
    _bcp->bc_depth = 0;												\
    _bcp->bc_lastlog = kmem_log_enter((lp), _bcp, sizeof (*_bcp));	\
}

static void
kmem_log_event(kmem_log_header_t *lp, kmem_cache_t *cp,
               kmem_slab_t *sp, void *addr)
{
    kmem_bufctl_audit_t bca;

    bzero(&bca, sizeof (kmem_bufctl_audit_t));
    bca.bc_addr = addr;
    bca.bc_slab = sp;
    KMEM_AUDIT(lp, cp, &bca);
}

/*
 * Create a new slab for cache cp.
 */
static kmem_slab_t *
kmem_slab_create(kmem_cache_t *cp, int kmflag)
{
    size_t slabsize = cp->cache_slabsize;
    size_t chunksize = cp->cache_chunksize;
    int cache_flags = cp->cache_flags;
    size_t color, chunks;
    char *buf, *slab;
    kmem_slab_t *sp;
    kmem_bufctl_t *bcp;
    vmem_t *vmp = cp->cache_arena;

    ASSERT(MUTEX_NOT_HELD(&cp->cache_lock));

    color = cp->cache_color + cp->cache_align;
    if (color > cp->cache_maxcolor)
        color = cp->cache_mincolor;
    cp->cache_color = color;

    slab = vmem_alloc(vmp, slabsize, kmflag & KM_VMFLAGS);

    if (slab == NULL)
        goto vmem_alloc_failure;

    ASSERT(P2PHASE((uintptr_t)slab, vmp->vm_quantum) == 0);

    /*
     * Reverify what was already checked in kmem_cache_set_move(), since the
     * consolidator depends (for correctness) on slabs being initialized
     * with the 0xbaddcafe memory pattern (setting a low order bit usable by
     * clients to distinguish uninitialized memory from known objects).
     */
    ASSERT((cp->cache_move == NULL) || !(cp->cache_cflags & KMC_NOTOUCH));
    if (!(cp->cache_cflags & KMC_NOTOUCH))
        copy_pattern(KMEM_UNINITIALIZED_PATTERN, slab, slabsize);

    if (cache_flags & KMF_HASH) {
        if ((sp = kmem_cache_alloc(kmem_slab_cache, kmflag)) == NULL)
            goto slab_alloc_failure;
        chunks = (slabsize - color) / chunksize;
    } else {
        sp = KMEM_SLAB(cp, slab);
        chunks = (slabsize - sizeof (kmem_slab_t) - color) / chunksize;
    }

    sp->slab_cache	= cp;
    sp->slab_head	= NULL;
    sp->slab_refcnt	= 0;
    sp->slab_base	= buf = slab + color;
    sp->slab_chunks	= chunks;
    sp->slab_stuck_offset = (uint32_t)-1;
    sp->slab_later_count = 0;
    sp->slab_flags = 0;

    ASSERT(chunks > 0);
    while (chunks-- != 0) {
        if (cache_flags & KMF_HASH) {
            bcp = kmem_cache_alloc(cp->cache_bufctl_cache, kmflag);
            if (bcp == NULL)
                goto bufctl_alloc_failure;
            if (cache_flags & KMF_AUDIT) {
                kmem_bufctl_audit_t *bcap =
                (kmem_bufctl_audit_t *)bcp;
                bzero(bcap, sizeof (kmem_bufctl_audit_t));
                bcap->bc_cache = cp;
            }
            bcp->bc_addr = buf;
            bcp->bc_slab = sp;
        } else {
            bcp = KMEM_BUFCTL(cp, buf);
        }
        if (cache_flags & KMF_BUFTAG) {
            kmem_buftag_t *btp = KMEM_BUFTAG(cp, buf);
            btp->bt_redzone = KMEM_REDZONE_PATTERN;
            btp->bt_bufctl = bcp;
            btp->bt_bxstat = (intptr_t)bcp ^ KMEM_BUFTAG_FREE;
            if (cache_flags & KMF_DEADBEEF) {
                copy_pattern(KMEM_FREE_PATTERN, buf,
                             cp->cache_verify);
            }
        }
        bcp->bc_next = sp->slab_head;
        sp->slab_head = bcp;
        buf += chunksize;
    }

    kmem_log_event(kmem_slab_log, cp, sp, slab);

    return (sp);

bufctl_alloc_failure:

    while ((bcp = sp->slab_head) != NULL) {
        sp->slab_head = bcp->bc_next;
        kmem_cache_free(cp->cache_bufctl_cache, bcp);
    }
    kmem_cache_free(kmem_slab_cache, sp);

slab_alloc_failure:

    vmem_free(vmp, slab, slabsize);

vmem_alloc_failure:

    kmem_log_event(kmem_failure_log, cp, NULL, NULL);
    atomic_inc_64(&cp->cache_alloc_fail);

    return (NULL);
}

/*
 * Destroy a slab.
 */
static void
kmem_slab_destroy(kmem_cache_t *cp, kmem_slab_t *sp)
{
    vmem_t *vmp = cp->cache_arena;
    void *slab = (void *)P2ALIGN((uintptr_t)sp->slab_base, vmp->vm_quantum);

    ASSERT(MUTEX_NOT_HELD(&cp->cache_lock));
    ASSERT(sp->slab_refcnt == 0);

    if (cp->cache_flags & KMF_HASH) {
        kmem_bufctl_t *bcp;
        while ((bcp = sp->slab_head) != NULL) {
            sp->slab_head = bcp->bc_next;
            kmem_cache_free(cp->cache_bufctl_cache, bcp);
        }
        kmem_cache_free(kmem_slab_cache, sp);
    }
    vmem_free(vmp, slab, cp->cache_slabsize);
}

static void *
kmem_slab_alloc_impl(kmem_cache_t *cp, kmem_slab_t *sp, boolean_t prefill)
{
    kmem_bufctl_t *bcp, **hash_bucket;
    void *buf;
    boolean_t new_slab = (sp->slab_refcnt == 0);

    ASSERT(MUTEX_HELD(&cp->cache_lock));
    /*
     * kmem_slab_alloc() drops cache_lock when it creates a new slab, so we
     * can't ASSERT(avl_is_empty(&cp->cache_partial_slabs)) here when the
     * slab is newly created.
     */
    ASSERT(new_slab || (KMEM_SLAB_IS_PARTIAL(sp) &&
                        (sp == avl_first(&cp->cache_partial_slabs))));
    ASSERT(sp->slab_cache == cp);

    cp->cache_slab_alloc++;
    cp->cache_bufslab--;
    sp->slab_refcnt++;

    bcp = sp->slab_head;
    sp->slab_head = bcp->bc_next;

    if (cp->cache_flags & KMF_HASH) {
        /*
         * Add buffer to allocated-address hash table.
         */
        buf = bcp->bc_addr;
        hash_bucket = KMEM_HASH(cp, buf);
        bcp->bc_next = *hash_bucket;
        *hash_bucket = bcp;
        if ((cp->cache_flags & (KMF_AUDIT | KMF_BUFTAG)) == KMF_AUDIT) {
            KMEM_AUDIT(kmem_transaction_log, cp, bcp);
        }
    } else {
        buf = KMEM_BUF(cp, bcp);
    }

    ASSERT(KMEM_SLAB_MEMBER(sp, buf));

    if (sp->slab_head == NULL) {
        ASSERT(KMEM_SLAB_IS_ALL_USED(sp));
        if (new_slab) {
            ASSERT(sp->slab_chunks == 1);
        } else {
            ASSERT(sp->slab_chunks > 1); /* the slab was partial */
            avl_remove(&cp->cache_partial_slabs, sp);
            sp->slab_later_count = 0; /* clear history */
            sp->slab_flags &= ~KMEM_SLAB_NOMOVE;
            sp->slab_stuck_offset = (uint32_t)-1;
        }
        list_insert_head(&cp->cache_complete_slabs, sp);
        cp->cache_complete_slab_count++;
        return (buf);
    }

    ASSERT(KMEM_SLAB_IS_PARTIAL(sp));
    /*
     * Peek to see if the magazine layer is enabled before
     * we prefill.  We're not holding the cpu cache lock,
     * so the peek could be wrong, but there's no harm in it.
     */
    if (new_slab && prefill && (cp->cache_flags & KMF_PREFILL) &&
        (KMEM_CPU_CACHE(cp)->cc_magsize != 0))  {
        kmem_slab_prefill(cp, sp);
        return (buf);
    }

    if (new_slab) {
        avl_add(&cp->cache_partial_slabs, sp);
        return (buf);
    }

    /*
     * The slab is now more allocated than it was, so the
     * order remains unchanged.
     */
    ASSERT(!avl_update(&cp->cache_partial_slabs, sp));
    return (buf);
}

/*
 * Allocate a raw (unconstructed) buffer from cp's slab layer.
 */
static void *
kmem_slab_alloc(kmem_cache_t *cp, int kmflag)
{
    kmem_slab_t *sp;
    void *buf;
    boolean_t test_destructor;

    mutex_enter(&cp->cache_lock);
    test_destructor = (cp->cache_slab_alloc == 0);
    sp = avl_first(&cp->cache_partial_slabs);
    if (sp == NULL) {
        ASSERT(cp->cache_bufslab == 0);

        /*
         * The freelist is empty.  Create a new slab.
         */
        mutex_exit(&cp->cache_lock);
        if ((sp = kmem_slab_create(cp, kmflag)) == NULL) {
            return (NULL);
        }
        mutex_enter(&cp->cache_lock);
        cp->cache_slab_create++;
        if ((cp->cache_buftotal += sp->slab_chunks) > cp->cache_bufmax)
            cp->cache_bufmax = cp->cache_buftotal;
        cp->cache_bufslab += sp->slab_chunks;
    }

    buf = kmem_slab_alloc_impl(cp, sp, B_TRUE);
    ASSERT((cp->cache_slab_create - cp->cache_slab_destroy) ==
           (cp->cache_complete_slab_count +
            avl_numnodes(&cp->cache_partial_slabs) +
            (cp->cache_defrag == NULL ? 0 : cp->cache_defrag->kmd_deadcount)));
    mutex_exit(&cp->cache_lock);

    if (test_destructor && cp->cache_destructor != NULL) {
        /*
         * On the first kmem_slab_alloc(), assert that it is valid to
         * call the destructor on a newly constructed object without any
         * client involvement.
         */
        if ((cp->cache_constructor == NULL) ||
            cp->cache_constructor(buf, cp->cache_private,
                                  kmflag) == 0) {
			//cp->cache_destructor(buf, cp->cache_private);
            }
        copy_pattern(KMEM_UNINITIALIZED_PATTERN, buf,
                     cp->cache_bufsize);
        if (cp->cache_flags & KMF_DEADBEEF) {
            copy_pattern(KMEM_FREE_PATTERN, buf, cp->cache_verify);
        }
    }

    return (buf);
}

static void kmem_slab_move_yes(kmem_cache_t *, kmem_slab_t *, void *);

/*
 * Free a raw (unconstructed) buffer to cp's slab layer.
 */
static void
kmem_slab_free(kmem_cache_t *cp, void *buf)
{
    kmem_slab_t *sp;
    kmem_bufctl_t *bcp, **prev_bcpp;

    ASSERT(buf != NULL);

    mutex_enter(&cp->cache_lock);
    cp->cache_slab_free++;

    if (cp->cache_flags & KMF_HASH) {
        /*
         * Look up buffer in allocated-address hash table.
         */
        prev_bcpp = KMEM_HASH(cp, buf);
        while ((bcp = *prev_bcpp) != NULL) {
            if (bcp->bc_addr == buf) {
                *prev_bcpp = bcp->bc_next;
                sp = bcp->bc_slab;
                break;
            }
            cp->cache_lookup_depth++;
            prev_bcpp = &bcp->bc_next;
        }
    } else {
        bcp = KMEM_BUFCTL(cp, buf);
        sp = KMEM_SLAB(cp, buf);
    }

    if (bcp == NULL || sp->slab_cache != cp || !KMEM_SLAB_MEMBER(sp, buf)) {
        mutex_exit(&cp->cache_lock);
        kmem_error(KMERR_BADADDR, cp, buf);
        return;
    }

    if (KMEM_SLAB_OFFSET(sp, buf) == sp->slab_stuck_offset) {
        /*
         * If this is the buffer that prevented the consolidator from
         * clearing the slab, we can reset the slab flags now that the
         * buffer is freed. (It makes sense to do this in
         * kmem_cache_free(), where the client gives up ownership of the
         * buffer, but on the hot path the test is too expensive.)
         */
        kmem_slab_move_yes(cp, sp, buf);
    }

    if ((cp->cache_flags & (KMF_AUDIT | KMF_BUFTAG)) == KMF_AUDIT) {
        if (cp->cache_flags & KMF_CONTENTS)
            ((kmem_bufctl_audit_t *)bcp)->bc_contents =
            kmem_log_enter(kmem_content_log, buf,
                           cp->cache_contents);
        KMEM_AUDIT(kmem_transaction_log, cp, bcp);
    }

    bcp->bc_next = sp->slab_head;
    sp->slab_head = bcp;

    cp->cache_bufslab++;
    ASSERT(sp->slab_refcnt >= 1);

    if (--sp->slab_refcnt == 0) {
        /*
         * There are no outstanding allocations from this slab,
         * so we can reclaim the memory.
         */
        if (sp->slab_chunks == 1) {
            list_remove(&cp->cache_complete_slabs, sp);
            cp->cache_complete_slab_count--;
        } else {
            avl_remove(&cp->cache_partial_slabs, sp);
        }

        cp->cache_buftotal -= sp->slab_chunks;
        cp->cache_bufslab -= sp->slab_chunks;
        /*
         * Defer releasing the slab to the virtual memory subsystem
         * while there is a pending move callback, since we guarantee
         * that buffers passed to the move callback have only been
         * touched by kmem or by the client itself. Since the memory
         * patterns baddcafe (uninitialized) and deadbeef (freed) both
         * set at least one of the two lowest order bits, the client can
         * test those bits in the move callback to determine whether or
         * not it knows about the buffer (assuming that the client also
         * sets one of those low order bits whenever it frees a buffer).
         */
        if (cp->cache_defrag == NULL ||
            (avl_is_empty(&cp->cache_defrag->kmd_moves_pending) &&
             !(sp->slab_flags & KMEM_SLAB_MOVE_PENDING))) {
                cp->cache_slab_destroy++;
                mutex_exit(&cp->cache_lock);
                kmem_slab_destroy(cp, sp);
            } else {
                list_t *deadlist = &cp->cache_defrag->kmd_deadlist;
                /*
                 * Slabs are inserted at both ends of the deadlist to
                 * distinguish between slabs freed while move callbacks
                 * are pending (list head) and a slab freed while the
                 * lock is dropped in kmem_move_buffers() (list tail) so
                 * that in both cases slab_destroy() is called from the
                 * right context.
                 */
                if (sp->slab_flags & KMEM_SLAB_MOVE_PENDING) {
                    list_insert_tail(deadlist, sp);
                } else {
                    list_insert_head(deadlist, sp);
                }
                cp->cache_defrag->kmd_deadcount++;
                mutex_exit(&cp->cache_lock);
            }
        return;
    }

    if (bcp->bc_next == NULL) {
        /* Transition the slab from completely allocated to partial. */
        ASSERT(sp->slab_refcnt == (sp->slab_chunks - 1));
        ASSERT(sp->slab_chunks > 1);
        list_remove(&cp->cache_complete_slabs, sp);
        cp->cache_complete_slab_count--;
        avl_add(&cp->cache_partial_slabs, sp);
    } else {
#ifdef	DEBUG
        if (avl_update_gt(&cp->cache_partial_slabs, sp)) {
            KMEM_STAT_ADD(kmem_move_stats.kms_avl_update);
        } else {
            KMEM_STAT_ADD(kmem_move_stats.kms_avl_noupdate);
        }
#else
        (void) avl_update_gt(&cp->cache_partial_slabs, sp);
#endif
    }

    ASSERT((cp->cache_slab_create - cp->cache_slab_destroy) ==
           (cp->cache_complete_slab_count +
            avl_numnodes(&cp->cache_partial_slabs) +
            (cp->cache_defrag == NULL ? 0 : cp->cache_defrag->kmd_deadcount)));
    mutex_exit(&cp->cache_lock);
}

/*
 * Return -1 if kmem_error, 1 if constructor fails, 0 if successful.
 */
static int
kmem_cache_alloc_debug(kmem_cache_t *cp, void *buf, int kmflag, int construct,
                       caddr_t caller)
{
    kmem_buftag_t *btp = KMEM_BUFTAG(cp, buf);
    kmem_bufctl_audit_t *bcp = (kmem_bufctl_audit_t *)btp->bt_bufctl;
    uint32_t mtbf;

    if (btp->bt_bxstat != ((intptr_t)bcp ^ KMEM_BUFTAG_FREE)) {
        kmem_error(KMERR_BADBUFTAG, cp, buf);
        return (-1);
    }

    btp->bt_bxstat = (intptr_t)bcp ^ KMEM_BUFTAG_ALLOC;

    if ((cp->cache_flags & KMF_HASH) && bcp->bc_addr != buf) {
        kmem_error(KMERR_BADBUFCTL, cp, buf);
        return (-1);
    }

    if (cp->cache_flags & KMF_DEADBEEF) {
        if (!construct && (cp->cache_flags & KMF_LITE)) {
            if (*(uint64_t *)buf != KMEM_FREE_PATTERN) {
                kmem_error(KMERR_MODIFIED, cp, buf);
                return (-1);
            }
            if (cp->cache_constructor != NULL)
                *(uint64_t *)buf = btp->bt_redzone;
            else
                *(uint64_t *)buf = KMEM_UNINITIALIZED_PATTERN;
        } else {
            construct = 1;
            if (verify_and_copy_pattern(KMEM_FREE_PATTERN,
                                        KMEM_UNINITIALIZED_PATTERN, buf,
                                        cp->cache_verify)) {
                kmem_error(KMERR_MODIFIED, cp, buf);
                return (-1);
            }
        }
    }
    btp->bt_redzone = KMEM_REDZONE_PATTERN;

    if ((mtbf = kmem_mtbf | cp->cache_mtbf) != 0 &&
        gethrtime() % mtbf == 0 &&
        (kmflag & (KM_NOSLEEP | KM_PANIC)) == KM_NOSLEEP) {
        kmem_log_event(kmem_failure_log, cp, NULL, NULL);
        if (!construct && cp->cache_destructor != NULL)
            cp->cache_destructor(buf, cp->cache_private);
    } else {
        mtbf = 0;
    }

    if (mtbf || (construct && cp->cache_constructor != NULL &&
                 cp->cache_constructor(buf, cp->cache_private, kmflag) != 0)) {
        atomic_inc_64(&cp->cache_alloc_fail);
        btp->bt_bxstat = (intptr_t)bcp ^ KMEM_BUFTAG_FREE;
        if (cp->cache_flags & KMF_DEADBEEF)
            copy_pattern(KMEM_FREE_PATTERN, buf, cp->cache_verify);
        kmem_slab_free(cp, buf);
        return (1);
    }

    if (cp->cache_flags & KMF_AUDIT) {
        KMEM_AUDIT(kmem_transaction_log, cp, bcp);
    }

    if ((cp->cache_flags & KMF_LITE) &&
        !(cp->cache_cflags & KMC_KMEM_ALLOC)) {
        KMEM_BUFTAG_LITE_ENTER(btp, kmem_lite_count, caller);
    }

    return (0);
}

static int
kmem_cache_free_debug(kmem_cache_t *cp, void *buf, caddr_t caller)
{
    kmem_buftag_t *btp = KMEM_BUFTAG(cp, buf);
    kmem_bufctl_audit_t *bcp = (kmem_bufctl_audit_t *)btp->bt_bufctl;
    kmem_slab_t *sp;

    if (btp->bt_bxstat != ((intptr_t)bcp ^ KMEM_BUFTAG_ALLOC)) {
        if (btp->bt_bxstat == ((intptr_t)bcp ^ KMEM_BUFTAG_FREE)) {
            kmem_error(KMERR_DUPFREE, cp, buf);
            return (-1);
        }
        sp = kmem_findslab(cp, buf);
        if (sp == NULL || sp->slab_cache != cp)
            kmem_error(KMERR_BADADDR, cp, buf);
        else
            kmem_error(KMERR_REDZONE, cp, buf);
        return (-1);
    }

    btp->bt_bxstat = (intptr_t)bcp ^ KMEM_BUFTAG_FREE;

    if ((cp->cache_flags & KMF_HASH) && bcp->bc_addr != buf) {
        kmem_error(KMERR_BADBUFCTL, cp, buf);
        return (-1);
    }

    if (btp->bt_redzone != KMEM_REDZONE_PATTERN) {
        kmem_error(KMERR_REDZONE, cp, buf);
        return (-1);
    }

    if (cp->cache_flags & KMF_AUDIT) {
        if (cp->cache_flags & KMF_CONTENTS)
            bcp->bc_contents = kmem_log_enter(kmem_content_log,
                                              buf, cp->cache_contents);
        KMEM_AUDIT(kmem_transaction_log, cp, bcp);
    }

    if ((cp->cache_flags & KMF_LITE) &&
        !(cp->cache_cflags & KMC_KMEM_ALLOC)) {
        KMEM_BUFTAG_LITE_ENTER(btp, kmem_lite_count, caller);
    }

    if (cp->cache_flags & KMF_DEADBEEF) {
        if (cp->cache_flags & KMF_LITE)
            btp->bt_redzone = *(uint64_t *)buf;
        else if (cp->cache_destructor != NULL)
            cp->cache_destructor(buf, cp->cache_private);

        copy_pattern(KMEM_FREE_PATTERN, buf, cp->cache_verify);
    }

    return (0);
}

/*
 * Free each object in magazine mp to cp's slab layer, and free mp itself.
 */
static void
kmem_magazine_destroy(kmem_cache_t *cp, kmem_magazine_t *mp, int nrounds)
{
    int round;

    ASSERT(!list_link_active(&cp->cache_link) ||
           taskq_member(kmem_taskq, curthread));

    for (round = 0; round < nrounds; round++) {
        void *buf = mp->mag_round[round];

        if (cp->cache_flags & KMF_DEADBEEF) {
            if (verify_pattern(KMEM_FREE_PATTERN, buf,
                               cp->cache_verify) != NULL) {
                kmem_error(KMERR_MODIFIED, cp, buf);
                continue;
            }
            if ((cp->cache_flags & KMF_LITE) &&
                cp->cache_destructor != NULL) {
                kmem_buftag_t *btp = KMEM_BUFTAG(cp, buf);
                *(uint64_t *)buf = btp->bt_redzone;
                cp->cache_destructor(buf, cp->cache_private);
                *(uint64_t *)buf = KMEM_FREE_PATTERN;
            }
        } else if (cp->cache_destructor != NULL) {
            cp->cache_destructor(buf, cp->cache_private);
        }

        kmem_slab_free(cp, buf);
    }
    ASSERT(KMEM_MAGAZINE_VALID(cp, mp));
    kmem_cache_free(cp->cache_magtype->mt_cache, mp);
}

/*
 * Allocate a magazine from the depot.
 */
static kmem_magazine_t *
kmem_depot_alloc(kmem_cache_t *cp, kmem_maglist_t *mlp)
{
    kmem_magazine_t *mp;

    /*
     * If we can't get the depot lock without contention,
     * update our contention count.  We use the depot
     * contention rate to determine whether we need to
     * increase the magazine size for better scalability.
     */
    if (!mutex_tryenter(&cp->cache_depot_lock)) {
        mutex_enter(&cp->cache_depot_lock);
        cp->cache_depot_contention++;
    }

    if ((mp = mlp->ml_list) != NULL) {
        ASSERT(KMEM_MAGAZINE_VALID(cp, mp));
        mlp->ml_list = mp->mag_next;
        if (--mlp->ml_total < mlp->ml_min)
            mlp->ml_min = mlp->ml_total;
        mlp->ml_alloc++;
    }

    mutex_exit(&cp->cache_depot_lock);

    return (mp);
}

/*
 * Free a magazine to the depot.
 */
static void
kmem_depot_free(kmem_cache_t *cp, kmem_maglist_t *mlp, kmem_magazine_t *mp)
{
    mutex_enter(&cp->cache_depot_lock);
    ASSERT(KMEM_MAGAZINE_VALID(cp, mp));
    mp->mag_next = mlp->ml_list;
    mlp->ml_list = mp;
    mlp->ml_total++;
    mutex_exit(&cp->cache_depot_lock);
}

/*
 * Update the working set statistics for cp's depot.
 */
static void
kmem_depot_ws_update(kmem_cache_t *cp)
{
    mutex_enter(&cp->cache_depot_lock);
    cp->cache_full.ml_reaplimit = cp->cache_full.ml_min;
    cp->cache_full.ml_min = cp->cache_full.ml_total;
    cp->cache_empty.ml_reaplimit = cp->cache_empty.ml_min;
    cp->cache_empty.ml_min = cp->cache_empty.ml_total;
    mutex_exit(&cp->cache_depot_lock);
}

/*
 * Reap all magazines that have fallen out of the depot's working set.
 */
static void
kmem_depot_ws_reap(kmem_cache_t *cp)
{
    long reap;
    kmem_magazine_t *mp;

    ASSERT(!list_link_active(&cp->cache_link) ||
           taskq_member(kmem_taskq, curthread));

    reap = MIN(cp->cache_full.ml_reaplimit, cp->cache_full.ml_min);
    while (reap-- && (mp = kmem_depot_alloc(cp, &cp->cache_full)) != NULL)
        kmem_magazine_destroy(cp, mp, cp->cache_magtype->mt_magsize);

    reap = MIN(cp->cache_empty.ml_reaplimit, cp->cache_empty.ml_min);
    while (reap-- && (mp = kmem_depot_alloc(cp, &cp->cache_empty)) != NULL)
        kmem_magazine_destroy(cp, mp, 0);
}

static void
kmem_cpu_reload(kmem_cpu_cache_t *ccp, kmem_magazine_t *mp, int rounds)
{
    ASSERT((ccp->cc_loaded == NULL && ccp->cc_rounds == -1) ||
           (ccp->cc_loaded && ccp->cc_rounds + rounds == ccp->cc_magsize));
    ASSERT(ccp->cc_magsize > 0);

    ccp->cc_ploaded = ccp->cc_loaded;
    ccp->cc_prounds = ccp->cc_rounds;
    ccp->cc_loaded = mp;
    ccp->cc_rounds = rounds;
}

/*
 * Intercept kmem alloc/free calls during crash dump in order to avoid
 * changing kmem state while memory is being saved to the dump device.
 * Otherwise, ::kmem_verify will report "corrupt buffers".  Note that
 * there are no locks because only one CPU calls kmem during a crash
 * dump. To enable this feature, first create the associated vmem
 * arena with VMC_DUMPSAFE.
 */
static void *kmem_dump_start;	/* start of pre-reserved heap */
static void *kmem_dump_end;	/* end of heap area */
static void *kmem_dump_curr;	/* current free heap pointer */
static size_t kmem_dump_size;	/* size of heap area */

/* append to each buf created in the pre-reserved heap */
typedef struct kmem_dumpctl {
    void	*kdc_next;	/* cache dump free list linkage */
} kmem_dumpctl_t;

#define	KMEM_DUMPCTL(cp, buf)	\
((kmem_dumpctl_t *)P2ROUNDUP((uintptr_t)(buf) + (cp)->cache_bufsize, \
sizeof (void *)))

/* Keep some simple stats. */
#define	KMEM_DUMP_LOGS	(100)

typedef struct kmem_dump_log {
    kmem_cache_t	*kdl_cache;
    uint_t		kdl_allocs;		/* # of dump allocations */
    uint_t		kdl_frees;		/* # of dump frees */
    uint_t		kdl_alloc_fails;	/* # of allocation failures */
    uint_t		kdl_free_nondump;	/* # of non-dump frees */
    uint_t		kdl_unsafe;		/* cache was used, but unsafe */
} kmem_dump_log_t;

static kmem_dump_log_t *kmem_dump_log;
static int kmem_dump_log_idx;

#define	KDI_LOG(cp, stat) {						\
kmem_dump_log_t *kdl;						\
if ((kdl = (kmem_dump_log_t *)((cp)->cache_dumplog)) != NULL) {	\
kdl->stat++;						\
} else if (kmem_dump_log_idx < KMEM_DUMP_LOGS) {		\
kdl = &kmem_dump_log[kmem_dump_log_idx++];		\
kdl->stat++;						\
kdl->kdl_cache = (cp);					\
(cp)->cache_dumplog = kdl;				\
}								\
}

/* set non zero for full report */
uint_t kmem_dump_verbose = 0;

/* stats for overize heap */
uint_t kmem_dump_oversize_allocs = 0;
uint_t kmem_dump_oversize_max = 0;

static void
kmem_dumppr(char **pp, char *e, const char *format, ...)
{
    char *p = *pp;

    if (p < e) {
        int n;
        va_list ap;

        va_start(ap, format);
        n = vsnprintf(p, e - p, format, ap);
        va_end(ap);
        *pp = p + n;
    }
}

/*
 * Called when dumpadm(1M) configures dump parameters.
 */
void
kmem_dump_init(size_t size)
{
    if (kmem_dump_start != NULL)
        zfs_kmem_free(kmem_dump_start, kmem_dump_size);

    if (kmem_dump_log == NULL)
        kmem_dump_log = (kmem_dump_log_t *)zfs_kmem_zalloc(KMEM_DUMP_LOGS *
                                                       sizeof (kmem_dump_log_t), KM_SLEEP);

    kmem_dump_start = zfs_kmem_alloc(size, KM_SLEEP);

    if (kmem_dump_start != NULL) {
        kmem_dump_size = size;
        kmem_dump_curr = kmem_dump_start;
        kmem_dump_end = (void *)((char *)kmem_dump_start + size);
        copy_pattern(KMEM_UNINITIALIZED_PATTERN, kmem_dump_start, size);
    } else {
        kmem_dump_size = 0;
        kmem_dump_curr = NULL;
        kmem_dump_end = NULL;
    }
}

/*
 * Set flag for each kmem_cache_t if is safe to use alternate dump
 * memory. Called just before panic crash dump starts. Set the flag
 * for the calling CPU.
 */
void
kmem_dump_begin(void)
{
    ASSERT(panicstr != NULL);
    if (kmem_dump_start != NULL) {
        kmem_cache_t *cp;

        for (cp = list_head(&kmem_caches); cp != NULL;
             cp = list_next(&kmem_caches, cp)) {
            kmem_cpu_cache_t *ccp = KMEM_CPU_CACHE(cp);

            if (cp->cache_arena->vm_cflags & VMC_DUMPSAFE) {
                cp->cache_flags |= KMF_DUMPDIVERT;
                ccp->cc_flags |= KMF_DUMPDIVERT;
                ccp->cc_dump_rounds = ccp->cc_rounds;
                ccp->cc_dump_prounds = ccp->cc_prounds;
                ccp->cc_rounds = ccp->cc_prounds = -1;
            } else {
                cp->cache_flags |= KMF_DUMPUNSAFE;
                ccp->cc_flags |= KMF_DUMPUNSAFE;
            }
        }
    }
}

/*
 * finished dump intercept
 * print any warnings on the console
 * return verbose information to dumpsys() in the given buffer
 */
size_t
kmem_dump_finish(char *buf, size_t size)
{
    int kdi_idx;
    int kdi_end = kmem_dump_log_idx;
    int percent = 0;
    int header = 0;
    int warn = 0;
    size_t used;
    kmem_cache_t *cp;
    kmem_dump_log_t *kdl;
    char *e = buf + size;
    char *p = buf;

    if (kmem_dump_size == 0 || kmem_dump_verbose == 0)
        return (0);

    used = (char *)kmem_dump_curr - (char *)kmem_dump_start;
    percent = (used * 100) / kmem_dump_size;

    kmem_dumppr(&p, e, "%% heap used,%d\n", percent);
    kmem_dumppr(&p, e, "used bytes,%ld\n", used);
    kmem_dumppr(&p, e, "heap size,%ld\n", kmem_dump_size);
    kmem_dumppr(&p, e, "Oversize allocs,%d\n",
                kmem_dump_oversize_allocs);
    kmem_dumppr(&p, e, "Oversize max size,%ld\n",
                kmem_dump_oversize_max);

    for (kdi_idx = 0; kdi_idx < kdi_end; kdi_idx++) {
        kdl = &kmem_dump_log[kdi_idx];
        cp = kdl->kdl_cache;
        if (cp == NULL)
            break;
        if (kdl->kdl_alloc_fails)
            ++warn;
        if (header == 0) {
            kmem_dumppr(&p, e,
                        "Cache Name,Allocs,Frees,Alloc Fails,"
                        "Nondump Frees,Unsafe Allocs/Frees\n");
            header = 1;
        }
        kmem_dumppr(&p, e, "%s,%d,%d,%d,%d,%d\n",
                    cp->cache_name, kdl->kdl_allocs, kdl->kdl_frees,
                    kdl->kdl_alloc_fails, kdl->kdl_free_nondump,
                    kdl->kdl_unsafe);
    }

    /* return buffer size used */
    if (p < e)
        bzero(p, e - p);
    return (p - buf);
}

/*
 * Allocate a constructed object from alternate dump memory.
 */
void *
kmem_cache_alloc_dump(kmem_cache_t *cp, int kmflag)
{
    void *buf;
    void *curr;
    char *bufend;

    /* return a constructed object */
    if ((buf = cp->cache_dumpfreelist) != NULL) {
        cp->cache_dumpfreelist = KMEM_DUMPCTL(cp, buf)->kdc_next;
        KDI_LOG(cp, kdl_allocs);
        return (buf);
    }

    /* create a new constructed object */
    curr = kmem_dump_curr;
    buf = (void *)P2ROUNDUP((uintptr_t)curr, cp->cache_align);
    bufend = (char *)KMEM_DUMPCTL(cp, buf) + sizeof (kmem_dumpctl_t);

    /* hat layer objects cannot cross a page boundary */
    if (cp->cache_align < PAGESIZE) {
        char *page = (char *)P2ROUNDUP((uintptr_t)buf, PAGESIZE);
        if (bufend > page) {
            bufend += page - (char *)buf;
            buf = (void *)page;
        }
    }

    /* fall back to normal alloc if reserved area is used up */
    if (bufend > (char *)kmem_dump_end) {
        kmem_dump_curr = kmem_dump_end;
        KDI_LOG(cp, kdl_alloc_fails);
        return (NULL);
    }

    /*
     * Must advance curr pointer before calling a constructor that
     * may also allocate memory.
     */
    kmem_dump_curr = bufend;

    /* run constructor */
    if (cp->cache_constructor != NULL &&
        cp->cache_constructor(buf, cp->cache_private, kmflag)
        != 0) {
#ifdef DEBUG
        printf("name='%s' cache=0x%p: kmem cache constructor failed\n",
               cp->cache_name, (void *)cp);
#endif
        /* reset curr pointer iff no allocs were done */
        if (kmem_dump_curr == bufend)
            kmem_dump_curr = curr;

        /* fall back to normal alloc if the constructor fails */
        KDI_LOG(cp, kdl_alloc_fails);
        return (NULL);
    }

    KDI_LOG(cp, kdl_allocs);
    return (buf);
}

/*
 * Free a constructed object in alternate dump memory.
 */
int
kmem_cache_free_dump(kmem_cache_t *cp, void *buf)
{
    /* save constructed buffers for next time */
    if ((char *)buf >= (char *)kmem_dump_start &&
        (char *)buf < (char *)kmem_dump_end) {
        KMEM_DUMPCTL(cp, buf)->kdc_next = cp->cache_dumpfreelist;
        cp->cache_dumpfreelist = buf;
        KDI_LOG(cp, kdl_frees);
        return (0);
    }

    /* count all non-dump buf frees */
    KDI_LOG(cp, kdl_free_nondump);

    /* just drop buffers that were allocated before dump started */
    if (kmem_dump_curr < kmem_dump_end)
        return (0);

    /* fall back to normal free if reserved area is used up */
    return (1);
}

/*
 * Allocate a constructed object from cache cp.
 */
void *
kmem_cache_alloc(kmem_cache_t *cp, int kmflag)
{
    kmem_cpu_cache_t *ccp = KMEM_CPU_CACHE(cp);
    kmem_magazine_t *fmp;
    void *buf;

    mutex_enter(&ccp->cc_lock);
    for (;;) {
        /*
         * If there's an object available in the current CPU's
         * loaded magazine, just take it and return.
         */
        if (ccp->cc_rounds > 0) {
            buf = ccp->cc_loaded->mag_round[--ccp->cc_rounds];
            ccp->cc_alloc++;
            mutex_exit(&ccp->cc_lock);
            if (ccp->cc_flags & (KMF_BUFTAG | KMF_DUMPUNSAFE)) {
                if (ccp->cc_flags & KMF_DUMPUNSAFE) {
                    ASSERT(!(ccp->cc_flags &
                             KMF_DUMPDIVERT));
                    KDI_LOG(cp, kdl_unsafe);
                }
                if ((ccp->cc_flags & KMF_BUFTAG) &&
                    kmem_cache_alloc_debug(cp, buf, kmflag, 0,
                                           caller()) != 0) {
                        if (kmflag & KM_NOSLEEP)
                            return (NULL);
                        mutex_enter(&ccp->cc_lock);
                        continue;
                    }
            }
            return (buf);
        }

        /*
         * The loaded magazine is empty.  If the previously loaded
         * magazine was full, exchange them and try again.
         */
        if (ccp->cc_prounds > 0) {
            kmem_cpu_reload(ccp, ccp->cc_ploaded, ccp->cc_prounds);
            continue;
        }

        /*
         * Return an alternate buffer at dump time to preserve
         * the heap.
         */
        if (ccp->cc_flags & (KMF_DUMPDIVERT | KMF_DUMPUNSAFE)) {
            if (ccp->cc_flags & KMF_DUMPUNSAFE) {
                ASSERT(!(ccp->cc_flags & KMF_DUMPDIVERT));
                /* log it so that we can warn about it */
                KDI_LOG(cp, kdl_unsafe);
            } else {
                if ((buf = kmem_cache_alloc_dump(cp, kmflag)) !=
                    NULL) {
                    mutex_exit(&ccp->cc_lock);
                    return (buf);
                }
                break;		/* fall back to slab layer */
            }
        }

        /*
         * If the magazine layer is disabled, break out now.
         */
        if (ccp->cc_magsize == 0)
            break;

        /*
         * Try to get a full magazine from the depot.
         */
        fmp = kmem_depot_alloc(cp, &cp->cache_full);
        if (fmp != NULL) {
            if (ccp->cc_ploaded != NULL)
                kmem_depot_free(cp, &cp->cache_empty,
                                ccp->cc_ploaded);
            kmem_cpu_reload(ccp, fmp, ccp->cc_magsize);
            continue;
        }

        /*
         * There are no full magazines in the depot,
         * so fall through to the slab layer.
         */
        break;
    }
    mutex_exit(&ccp->cc_lock);

    /*
     * We couldn't allocate a constructed object from the magazine layer,
     * so get a raw buffer from the slab layer and apply its constructor.
     */
    buf = kmem_slab_alloc(cp, kmflag);

    if (buf == NULL)
        return (NULL);

    if (cp->cache_flags & KMF_BUFTAG) {
        /*
         * Make kmem_cache_alloc_debug() apply the constructor for us.
         */
        int rc = kmem_cache_alloc_debug(cp, buf, kmflag, 1, caller());
        if (rc != 0) {
            if (kmflag & KM_NOSLEEP)
                return (NULL);
            /*
             * kmem_cache_alloc_debug() detected corruption
             * but didn't panic (kmem_panic <= 0). We should not be
             * here because the constructor failed (indicated by a
             * return code of 1). Try again.
             */
            ASSERT(rc == -1);
            return (kmem_cache_alloc(cp, kmflag));
        }
        return (buf);
    }

    if (cp->cache_constructor != NULL &&
        cp->cache_constructor(buf, cp->cache_private, kmflag) != 0) {
        atomic_inc_64(&cp->cache_alloc_fail);
        kmem_slab_free(cp, buf);
        return (NULL);
    }

    return (buf);
}

/*
 * The freed argument tells whether or not kmem_cache_free_debug() has already
 * been called so that we can avoid the duplicate free error. For example, a
 * buffer on a magazine has already been freed by the client but is still
 * constructed.
 */
static void
kmem_slab_free_constructed(kmem_cache_t *cp, void *buf, boolean_t freed)
{
    if (!freed && (cp->cache_flags & KMF_BUFTAG))
        if (kmem_cache_free_debug(cp, buf, caller()) == -1)
            return;

    /*
     * Note that if KMF_DEADBEEF is in effect and KMF_LITE is not,
     * kmem_cache_free_debug() will have already applied the destructor.
     */
    if ((cp->cache_flags & (KMF_DEADBEEF | KMF_LITE)) != KMF_DEADBEEF &&
        cp->cache_destructor != NULL) {
        if (cp->cache_flags & KMF_DEADBEEF) {	/* KMF_LITE implied */
            kmem_buftag_t *btp = KMEM_BUFTAG(cp, buf);
            *(uint64_t *)buf = btp->bt_redzone;
            cp->cache_destructor(buf, cp->cache_private);
            *(uint64_t *)buf = KMEM_FREE_PATTERN;
        } else {
            cp->cache_destructor(buf, cp->cache_private);
        }
    }

    kmem_slab_free(cp, buf);
}

/*
 * Used when there's no room to free a buffer to the per-CPU cache.
 * Drops and re-acquires &ccp->cc_lock, and returns non-zero if the
 * caller should try freeing to the per-CPU cache again.
 * Note that we don't directly install the magazine in the cpu cache,
 * since its state may have changed wildly while the lock was dropped.
 */
static int
kmem_cpucache_magazine_alloc(kmem_cpu_cache_t *ccp, kmem_cache_t *cp)
{
    kmem_magazine_t *emp;
    kmem_magtype_t *mtp;

    ASSERT(MUTEX_HELD(&ccp->cc_lock));
    ASSERT(((uint_t)ccp->cc_rounds == ccp->cc_magsize ||
            ((uint_t)ccp->cc_rounds == -1)) &&
           ((uint_t)ccp->cc_prounds == ccp->cc_magsize ||
            ((uint_t)ccp->cc_prounds == -1)));

    emp = kmem_depot_alloc(cp, &cp->cache_empty);
    if (emp != NULL) {
        if (ccp->cc_ploaded != NULL)
            kmem_depot_free(cp, &cp->cache_full,
                            ccp->cc_ploaded);
        kmem_cpu_reload(ccp, emp, 0);
        return (1);
    }
    /*
     * There are no empty magazines in the depot,
     * so try to allocate a new one.  We must drop all locks
     * across kmem_cache_alloc() because lower layers may
     * attempt to allocate from this cache.
     */
    mtp = cp->cache_magtype;
    mutex_exit(&ccp->cc_lock);
    emp = kmem_cache_alloc(mtp->mt_cache, KM_NOSLEEP);
    mutex_enter(&ccp->cc_lock);

    if (emp != NULL) {
        /*
         * We successfully allocated an empty magazine.
         * However, we had to drop ccp->cc_lock to do it,
         * so the cache's magazine size may have changed.
         * If so, free the magazine and try again.
         */
        if (ccp->cc_magsize != mtp->mt_magsize) {
            mutex_exit(&ccp->cc_lock);
            kmem_cache_free(mtp->mt_cache, emp);
            mutex_enter(&ccp->cc_lock);
            return (1);
        }

        /*
         * We got a magazine of the right size.  Add it to
         * the depot and try the whole dance again.
         */
        kmem_depot_free(cp, &cp->cache_empty, emp);
        return (1);
    }

    /*
     * We couldn't allocate an empty magazine,
     * so fall through to the slab layer.
     */
    return (0);
}

/*
 * Free a constructed object to cache cp.
 */
void
kmem_cache_free(kmem_cache_t *cp, void *buf)
{
    kmem_cpu_cache_t *ccp = KMEM_CPU_CACHE(cp);

    /*
     * The client must not free either of the buffers passed to the move
     * callback function.
     */
    ASSERT(cp->cache_defrag == NULL ||
           cp->cache_defrag->kmd_thread != spl_current_thread() ||
           (buf != cp->cache_defrag->kmd_from_buf &&
            buf != cp->cache_defrag->kmd_to_buf));

    if (ccp->cc_flags & (KMF_BUFTAG | KMF_DUMPDIVERT | KMF_DUMPUNSAFE)) {
        if (ccp->cc_flags & KMF_DUMPUNSAFE) {
            ASSERT(!(ccp->cc_flags & KMF_DUMPDIVERT));
            /* log it so that we can warn about it */
            KDI_LOG(cp, kdl_unsafe);
        } else if (KMEM_DUMPCC(ccp) && !kmem_cache_free_dump(cp, buf)) {
            return;
        }
        if (ccp->cc_flags & KMF_BUFTAG) {
            if (kmem_cache_free_debug(cp, buf, caller()) == -1)
                return;
        }
    }

    mutex_enter(&ccp->cc_lock);
    /*
     * Any changes to this logic should be reflected in kmem_slab_prefill()
     */
    for (;;) {
        /*
         * If there's a slot available in the current CPU's
         * loaded magazine, just put the object there and return.
         */
        if ((uint_t)ccp->cc_rounds < ccp->cc_magsize) {
            ccp->cc_loaded->mag_round[ccp->cc_rounds++] = buf;
            ccp->cc_free++;
            mutex_exit(&ccp->cc_lock);
            return;
        }

        /*
         * The loaded magazine is full.  If the previously loaded
         * magazine was empty, exchange them and try again.
         */
        if (ccp->cc_prounds == 0) {
            kmem_cpu_reload(ccp, ccp->cc_ploaded, ccp->cc_prounds);
            continue;
        }

        /*
         * If the magazine layer is disabled, break out now.
         */
        if (ccp->cc_magsize == 0)
            break;

        if (!kmem_cpucache_magazine_alloc(ccp, cp)) {
            /*
             * We couldn't free our constructed object to the
             * magazine layer, so apply its destructor and free it
             * to the slab layer.
             */
            break;
        }
    }
    mutex_exit(&ccp->cc_lock);
    kmem_slab_free_constructed(cp, buf, B_TRUE);
}

static void
kmem_slab_prefill(kmem_cache_t *cp, kmem_slab_t *sp)
{
    kmem_cpu_cache_t *ccp = KMEM_CPU_CACHE(cp);
    int cache_flags = cp->cache_flags;

    kmem_bufctl_t *next, *head;
    size_t nbufs;

    /*
     * Completely allocate the newly created slab and put the pre-allocated
     * buffers in magazines. Any of the buffers that cannot be put in
     * magazines must be returned to the slab.
     */
    ASSERT(MUTEX_HELD(&cp->cache_lock));
    ASSERT((cache_flags & (KMF_PREFILL|KMF_BUFTAG)) == KMF_PREFILL);
    ASSERT(cp->cache_constructor == NULL);
    ASSERT(sp->slab_cache == cp);
    ASSERT(sp->slab_refcnt == 1);
    ASSERT(sp->slab_head != NULL && sp->slab_chunks > sp->slab_refcnt);
    ASSERT(avl_find(&cp->cache_partial_slabs, sp, NULL) == NULL);

    head = sp->slab_head;
    nbufs = (sp->slab_chunks - sp->slab_refcnt);
    sp->slab_head = NULL;
    sp->slab_refcnt += nbufs;
    cp->cache_bufslab -= nbufs;
    cp->cache_slab_alloc += nbufs;
    list_insert_head(&cp->cache_complete_slabs, sp);
    cp->cache_complete_slab_count++;
    mutex_exit(&cp->cache_lock);
    mutex_enter(&ccp->cc_lock);

    while (head != NULL) {
        void *buf = KMEM_BUF(cp, head);
        /*
         * If there's a slot available in the current CPU's
         * loaded magazine, just put the object there and
         * continue.
         */
        if ((uint_t)ccp->cc_rounds < ccp->cc_magsize) {
            ccp->cc_loaded->mag_round[ccp->cc_rounds++] =
            buf;
            ccp->cc_free++;
            nbufs--;
            head = head->bc_next;
            continue;
        }

        /*
         * The loaded magazine is full.  If the previously
         * loaded magazine was empty, exchange them and try
         * again.
         */
        if (ccp->cc_prounds == 0) {
            kmem_cpu_reload(ccp, ccp->cc_ploaded,
                            ccp->cc_prounds);
            continue;
        }

        /*
         * If the magazine layer is disabled, break out now.
         */

        if (ccp->cc_magsize == 0) {
            break;
        }

        if (!kmem_cpucache_magazine_alloc(ccp, cp))
            break;
    }
    mutex_exit(&ccp->cc_lock);
    if (nbufs != 0) {
        ASSERT(head != NULL);

        /*
         * If there was a failure, return remaining objects to
         * the slab
         */
        while (head != NULL) {
            ASSERT(nbufs != 0);
            next = head->bc_next;
            head->bc_next = NULL;
            kmem_slab_free(cp, KMEM_BUF(cp, head));
            head = next;
            nbufs--;
        }
    }
    ASSERT(head == NULL);
    ASSERT(nbufs == 0);
    mutex_enter(&cp->cache_lock);
}

void *
zfs_kmem_zalloc(size_t size, int kmflag)
{
    size_t index;
    void *buf;

    if ((index = ((size - 1) >> KMEM_ALIGN_SHIFT)) < KMEM_ALLOC_TABLE_MAX) {
        kmem_cache_t *cp = kmem_alloc_table[index];
        buf = kmem_cache_alloc(cp, kmflag);
        if (buf != NULL) {
            if ((cp->cache_flags & KMF_BUFTAG) && !KMEM_DUMP(cp)) {
                kmem_buftag_t *btp = KMEM_BUFTAG(cp, buf);
                ((uint8_t *)buf)[size] = KMEM_REDZONE_BYTE;
                ((uint32_t *)btp)[1] = KMEM_SIZE_ENCODE(size);

                if (cp->cache_flags & KMF_LITE) {
                    KMEM_BUFTAG_LITE_ENTER(btp,
                                           kmem_lite_count, caller());
                }
            }
            bzero(buf, size);
        }
    } else {
        buf = zfs_kmem_alloc(size, kmflag);
        if (buf != NULL)
            bzero(buf, size);
    }
    return (buf);
}

void *
zfs_kmem_alloc(size_t size, int kmflag)
{
    size_t index;
    kmem_cache_t *cp;
    void *buf;

    if ((index = ((size - 1) >> KMEM_ALIGN_SHIFT)) < KMEM_ALLOC_TABLE_MAX) {
        cp = kmem_alloc_table[index];
        /* fall through to kmem_cache_alloc() */

    } else if ((index = ((size - 1) >> KMEM_BIG_SHIFT)) <
               kmem_big_alloc_table_max) {
        cp = kmem_big_alloc_table[index];
        /* fall through to kmem_cache_alloc() */

    } else {
        if (size == 0)
            return (NULL);

        buf = vmem_alloc(kmem_oversize_arena, size,
                         kmflag & KM_VMFLAGS);
        if (buf == NULL)
            kmem_log_event(kmem_failure_log, NULL, NULL,
                           (void *)size);
        else if (KMEM_DUMP(kmem_slab_cache)) {
            /* stats for dump intercept */
            kmem_dump_oversize_allocs++;
            if (size > kmem_dump_oversize_max)
                kmem_dump_oversize_max = size;
        }
        return (buf);
    }

    buf = kmem_cache_alloc(cp, kmflag);
    if ((cp->cache_flags & KMF_BUFTAG) && !KMEM_DUMP(cp) && buf != NULL) {
        kmem_buftag_t *btp = KMEM_BUFTAG(cp, buf);
        ((uint8_t *)buf)[size] = KMEM_REDZONE_BYTE;
        ((uint32_t *)btp)[1] = KMEM_SIZE_ENCODE(size);

        if (cp->cache_flags & KMF_LITE) {
            KMEM_BUFTAG_LITE_ENTER(btp, kmem_lite_count, caller());
        }
    }
    return (buf);
}

void
zfs_kmem_free(void *buf, size_t size)
{
    size_t index;
    kmem_cache_t *cp;

    if ((index = (size - 1) >> KMEM_ALIGN_SHIFT) < KMEM_ALLOC_TABLE_MAX) {
        cp = kmem_alloc_table[index];
        /* fall through to kmem_cache_free() */

    } else if ((index = ((size - 1) >> KMEM_BIG_SHIFT)) <
               kmem_big_alloc_table_max) {
        cp = kmem_big_alloc_table[index];
        /* fall through to kmem_cache_free() */

    } else {
        //EQUIV(buf == NULL, size == 0);
        if (buf == NULL && size == 0)
            return;
        vmem_free(kmem_oversize_arena, buf, size);
        return;
    }

    if ((cp->cache_flags & KMF_BUFTAG) && !KMEM_DUMP(cp)) {
        kmem_buftag_t *btp = KMEM_BUFTAG(cp, buf);
        uint32_t *ip = (uint32_t *)btp;
        if (ip[1] != KMEM_SIZE_ENCODE(size)) {
            if (*(uint64_t *)buf == KMEM_FREE_PATTERN) {
                kmem_error(KMERR_DUPFREE, cp, buf);
                return;
            }
            if (KMEM_SIZE_VALID(ip[1])) {
                ip[0] = KMEM_SIZE_ENCODE(size);
                kmem_error(KMERR_BADSIZE, cp, buf);
            } else {
                kmem_error(KMERR_REDZONE, cp, buf);
            }
            return;
        }
        if (((uint8_t *)buf)[size] != KMEM_REDZONE_BYTE) {
            kmem_error(KMERR_REDZONE, cp, buf);
            return;
        }
        btp->bt_redzone = KMEM_REDZONE_PATTERN;
        if (cp->cache_flags & KMF_LITE) {
            KMEM_BUFTAG_LITE_ENTER(btp, kmem_lite_count,
                                   caller());
        }
    }
    kmem_cache_free(cp, buf);
}

#ifndef APPLE
//void *
//kmem_firewall_va_alloc(vmem_t *vmp, size_t size, int vmflag)
//{
//    size_t realsize = size + vmp->vm_quantum;
//    void *addr;
//
//    /*
//     * Annoying edge case: if 'size' is just shy of ULONG_MAX, adding
//     * vm_quantum will cause integer wraparound.  Check for this, and
//     * blow off the firewall page in this case.  Note that such a
//     * giant allocation (the entire kernel address space) can never
//     * be satisfied, so it will either fail immediately (VM_NOSLEEP)
//     * or sleep forever (VM_SLEEP).  Thus, there is no need for a
//     * corresponding check in kmem_firewall_va_free().
//     */
//    if (realsize < size)
//        realsize = size;
//
//    /*
//     * While boot still owns resource management, make sure that this
//     * redzone virtual address allocation is properly accounted for in
//     * OBPs "virtual-memory" "available" lists because we're
//     * effectively claiming them for a red zone.  If we don't do this,
//     * the available lists become too fragmented and too large for the
//     * current boot/kernel memory list interface.
//     */
//    addr = vmem_alloc(vmp, realsize, vmflag | VM_NEXTFIT);
//
//    if (addr != NULL && kvseg.s_base == NULL && realsize != size)
//        (void) boot_virt_alloc((char *)addr + size, vmp->vm_quantum);
//
//    return (addr);
//}
//
//void
//kmem_firewall_va_free(vmem_t *vmp, void *addr, size_t size)
//{
//    ASSERT((kvseg.s_base == NULL ?
//            va_to_pfn((char *)addr + size) :
//            hat_getpfnum(kas.a_hat, (caddr_t)addr + size)) == PFN_INVALID);
//
//    vmem_free(vmp, addr, size + vmp->vm_quantum);
//}
#endif

/*
 * Try to allocate at least `size' bytes of memory without sleeping or
 * panicking. Return actual allocated size in `asize'. If allocation failed,
 * try final allocation with sleep or panic allowed.
 */
void *
kmem_alloc_tryhard(size_t size, size_t *asize, int kmflag)
{
    void *p;

    *asize = P2ROUNDUP(size, KMEM_ALIGN);
    do {
        p = kmem_alloc(*asize, (kmflag | KM_NOSLEEP) & ~KM_PANIC);
        if (p != NULL)
            return (p);
        *asize += KMEM_ALIGN;
    } while (*asize <= PAGESIZE);

    *asize = P2ROUNDUP(size, KMEM_ALIGN);
    return (zfs_kmem_alloc(*asize, kmflag));
}

/*
 * Reclaim all unused memory from a cache.
 */
static void
kmem_cache_reap(kmem_cache_t *cp)
{
    ASSERT(taskq_member(kmem_taskq, curthread));
    cp->cache_reap++;

    /*
     * Ask the cache's owner to free some memory if possible.
     * The idea is to handle things like the inode cache, which
     * typically sits on a bunch of memory that it doesn't truly
     * *need*.  Reclaim policy is entirely up to the owner; this
     * callback is just an advisory plea for help.
     */
    if (cp->cache_reclaim != NULL) {
        long delta;

        /*
         * Reclaimed memory should be reapable (not included in the
         * depot's working set).
         */
        delta = cp->cache_full.ml_total;
        cp->cache_reclaim(cp->cache_private);
        delta = cp->cache_full.ml_total - delta;
        if (delta > 0) {
            mutex_enter(&cp->cache_depot_lock);
            cp->cache_full.ml_reaplimit += delta;
            cp->cache_full.ml_min += delta;
            mutex_exit(&cp->cache_depot_lock);
        }
    }

    kmem_depot_ws_reap(cp);

    if (cp->cache_defrag != NULL && !kmem_move_noreap) {
        kmem_cache_defrag(cp);
    }
}

static void
kmem_reap_timeout(void *flag_arg)
{
    uint32_t *flag = (uint32_t *)flag_arg;

    ASSERT(flag == &kmem_reaping || flag == &kmem_reaping_idspace);
    *flag = 0;
}

static void
kmem_reap_done(void *flag)
{
#ifndef APPLE
//    if (!callout_init_done) {
//        /* can't schedule a timeout at this point */
//        kmem_reap_timeout(flag);
//    } else {
//        (void) timeout(kmem_reap_timeout, flag, kmem_reap_interval);
//    }
#endif
    (void) bsd_timeout(kmem_reap_timeout, flag, &kmem_reap_interval);
}

static void
kmem_reap_start(void *flag)
{
    ASSERT(flag == &kmem_reaping || flag == &kmem_reaping_idspace);

    if (flag == &kmem_reaping) {
        kmem_cache_applyall(kmem_cache_reap, kmem_taskq, TQ_NOSLEEP);
        /*
         * if we have segkp under heap, reap segkp cache.
         */
#ifndef APPLE
//        if (segkp_fromheap)
//            segkp_cache_free();
#endif
    }
    else
        kmem_cache_applyall_id(kmem_cache_reap, kmem_taskq, TQ_NOSLEEP);

    /*
     * We use taskq_dispatch() to schedule a timeout to clear
     * the flag so that kmem_reap() becomes self-throttling:
     * we won't reap again until the current reap completes *and*
     * at least kmem_reap_interval ticks have elapsed.
     */
    if (!taskq_dispatch(kmem_taskq, kmem_reap_done, flag, TQ_NOSLEEP))
        kmem_reap_done(flag);
}

static void
kmem_reap_common(void *flag_arg)
{
    uint32_t *flag = (uint32_t *)flag_arg;

    if (MUTEX_HELD(&kmem_cache_lock) || kmem_taskq == NULL ||
        atomic_cas_32(flag, 0, 1) != 0)
        return;

    /*
     * It may not be kosher to do memory allocation when a reap is called
     * is called (for example, if vmem_populate() is in the call chain).
     * So we start the reap going with a TQ_NOALLOC dispatch.  If the
     * dispatch fails, we reset the flag, and the next reap will try again.
     */
    if (!taskq_dispatch(kmem_taskq, kmem_reap_start, flag, TQ_NOALLOC))
        *flag = 0;
}

/*
 * Reclaim all unused memory from all caches.  Called from the VM system
 * when memory gets tight.
 */
void
kmem_reap(void)
{
    kmem_reap_common(&kmem_reaping);
}

/*
 * Reclaim all unused memory from identifier arenas, called when a vmem
 * arena not back by memory is exhausted.  Since reaping memory-backed caches
 * cannot help with identifier exhaustion, we avoid both a large amount of
 * work and unwanted side-effects from reclaim callbacks.
 */
void
kmem_reap_idspace(void)
{
    kmem_reap_common(&kmem_reaping_idspace);
}

/*
 * Purge all magazines from a cache and set its magazine limit to zero.
 * All calls are serialized by the kmem_taskq lock, except for the final
 * call from kmem_cache_destroy().
 */
static void
kmem_cache_magazine_purge(kmem_cache_t *cp)
{
    kmem_cpu_cache_t *ccp;
    kmem_magazine_t *mp, *pmp;
    int rounds, prounds, cpu_seqid;

    ASSERT(!list_link_active(&cp->cache_link) ||
           taskq_member(kmem_taskq, curthread));
    ASSERT(MUTEX_NOT_HELD(&cp->cache_lock));

    for (cpu_seqid = 0; cpu_seqid < max_ncpus; cpu_seqid++) {
        ccp = &cp->cache_cpu[cpu_seqid];

        mutex_enter(&ccp->cc_lock);
        mp = ccp->cc_loaded;
        pmp = ccp->cc_ploaded;
        rounds = ccp->cc_rounds;
        prounds = ccp->cc_prounds;
        ccp->cc_loaded = NULL;
        ccp->cc_ploaded = NULL;
        ccp->cc_rounds = -1;
        ccp->cc_prounds = -1;
        ccp->cc_magsize = 0;
        mutex_exit(&ccp->cc_lock);

        if (mp)
            kmem_magazine_destroy(cp, mp, rounds);
        if (pmp)
            kmem_magazine_destroy(cp, pmp, prounds);
    }

    /*
     * Updating the working set statistics twice in a row has the
     * effect of setting the working set size to zero, so everything
     * is eligible for reaping.
     */
    kmem_depot_ws_update(cp);
    kmem_depot_ws_update(cp);

    kmem_depot_ws_reap(cp);
}

/*
 * Enable per-cpu magazines on a cache.
 */
static void
kmem_cache_magazine_enable(kmem_cache_t *cp)
{
    int cpu_seqid;

    if (cp->cache_flags & KMF_NOMAGAZINE)
        return;

    for (cpu_seqid = 0; cpu_seqid < max_ncpus; cpu_seqid++) {
        kmem_cpu_cache_t *ccp = &cp->cache_cpu[cpu_seqid];
        mutex_enter(&ccp->cc_lock);
        ccp->cc_magsize = cp->cache_magtype->mt_magsize;
        mutex_exit(&ccp->cc_lock);
    }

}

/*
 * Reap (almost) everything right now.  See kmem_cache_magazine_purge()
 * for explanation of the back-to-back kmem_depot_ws_update() calls.
 */
void
kmem_cache_reap_now(kmem_cache_t *cp)
{
    ASSERT(list_link_active(&cp->cache_link));

    kmem_depot_ws_update(cp);
    kmem_depot_ws_update(cp);

    (void) taskq_dispatch(kmem_taskq,
                          (task_func_t *)kmem_depot_ws_reap, cp, TQ_SLEEP);
    taskq_wait(kmem_taskq);
}

/*
 * Recompute a cache's magazine size.  The trade-off is that larger magazines
 * provide a higher transfer rate with the depot, while smaller magazines
 * reduce memory consumption.  Magazine resizing is an expensive operation;
 * it should not be done frequently.
 *
 * Changes to the magazine size are serialized by the kmem_taskq lock.
 *
 * Note: at present this only grows the magazine size.  It might be useful
 * to allow shrinkage too.
 */
static void
kmem_cache_magazine_resize(kmem_cache_t *cp)
{
    kmem_magtype_t *mtp = cp->cache_magtype;

    ASSERT(taskq_member(kmem_taskq, curthread));

    if (cp->cache_chunksize < mtp->mt_maxbuf) {
        kmem_cache_magazine_purge(cp);
        mutex_enter(&cp->cache_depot_lock);
        cp->cache_magtype = ++mtp;
        cp->cache_depot_contention_prev =
        cp->cache_depot_contention + INT_MAX;
        mutex_exit(&cp->cache_depot_lock);
        kmem_cache_magazine_enable(cp);
    }
}

/*
 * Rescale a cache's hash table, so that the table size is roughly the
 * cache size.  We want the average lookup time to be extremely small.
 */
static void
kmem_hash_rescale(kmem_cache_t *cp)
{
    kmem_bufctl_t **old_table, **new_table, *bcp;
    size_t old_size, new_size, h;

    ASSERT(taskq_member(kmem_taskq, curthread));

    new_size = MAX(KMEM_HASH_INITIAL,
                   1 << (highbit(3 * cp->cache_buftotal + 4) - 2));
    old_size = cp->cache_hash_mask + 1;

    if ((old_size >> 1) <= new_size && new_size <= (old_size << 1))
        return;

    new_table = vmem_alloc(kmem_hash_arena, new_size * sizeof (void *),
                           VM_NOSLEEP);
    if (new_table == NULL)
        return;
    bzero(new_table, new_size * sizeof (void *));

    mutex_enter(&cp->cache_lock);

    old_size = cp->cache_hash_mask + 1;
    old_table = cp->cache_hash_table;

    cp->cache_hash_mask = new_size - 1;
    cp->cache_hash_table = new_table;
    cp->cache_rescale++;

    for (h = 0; h < old_size; h++) {
        bcp = old_table[h];
        while (bcp != NULL) {
            void *addr = bcp->bc_addr;
            kmem_bufctl_t *next_bcp = bcp->bc_next;
            kmem_bufctl_t **hash_bucket = KMEM_HASH(cp, addr);
            bcp->bc_next = *hash_bucket;
            *hash_bucket = bcp;
            bcp = next_bcp;
        }
    }

    mutex_exit(&cp->cache_lock);

    vmem_free(kmem_hash_arena, old_table, old_size * sizeof (void *));
}

/*
 * Perform periodic maintenance on a cache: hash rescaling, depot working-set
 * update, magazine resizing, and slab consolidation.
 */
static void
kmem_cache_update(kmem_cache_t *cp)
{
    int need_hash_rescale = 0;
    int need_magazine_resize = 0;

    ASSERT(MUTEX_HELD(&kmem_cache_lock));

    /*
     * If the cache has become much larger or smaller than its hash table,
     * fire off a request to rescale the hash table.
     */
    mutex_enter(&cp->cache_lock);

    if ((cp->cache_flags & KMF_HASH) &&
        (cp->cache_buftotal > (cp->cache_hash_mask << 1) ||
         (cp->cache_buftotal < (cp->cache_hash_mask >> 1) &&
          cp->cache_hash_mask > KMEM_HASH_INITIAL)))
        need_hash_rescale = 1;

    mutex_exit(&cp->cache_lock);

    /*
     * Update the depot working set statistics.
     */
    kmem_depot_ws_update(cp);

    /*
     * If there's a lot of contention in the depot,
     * increase the magazine size.
     */
    mutex_enter(&cp->cache_depot_lock);

    if (cp->cache_chunksize < cp->cache_magtype->mt_maxbuf &&
        (int)(cp->cache_depot_contention -
              cp->cache_depot_contention_prev) > kmem_depot_contention)
        need_magazine_resize = 1;

    cp->cache_depot_contention_prev = cp->cache_depot_contention;

    mutex_exit(&cp->cache_depot_lock);

    if (need_hash_rescale)
        (void) taskq_dispatch(kmem_taskq,
                              (task_func_t *)kmem_hash_rescale, cp, TQ_NOSLEEP);

    if (need_magazine_resize)
        (void) taskq_dispatch(kmem_taskq,
                              (task_func_t *)kmem_cache_magazine_resize, cp, TQ_NOSLEEP);

    if (cp->cache_defrag != NULL)
        (void) taskq_dispatch(kmem_taskq,
                              (task_func_t *)kmem_cache_scan, cp, TQ_NOSLEEP);
}

static void kmem_update(void *);

static void
kmem_update_timeout(void *dummy)
{
    (void) bsd_timeout(kmem_update, dummy, &kmem_reap_interval);
}

static void
kmem_update(void *dummy)
{
    kmem_cache_applyall(kmem_cache_update, NULL, TQ_NOSLEEP);

    /*
     * We use taskq_dispatch() to reschedule the timeout so that
     * kmem_update() becomes self-throttling: it won't schedule
     * new tasks until all previous tasks have completed.
     */
    if (!taskq_dispatch(kmem_taskq, kmem_update_timeout, dummy, TQ_NOSLEEP))
        kmem_update_timeout(NULL);
}

static int
kmem_cache_kstat_update(kstat_t *ksp, int rw)
{
    struct kmem_cache_kstat *kmcp = &kmem_cache_kstat;
    kmem_cache_t *cp = ksp->ks_private;
    uint64_t cpu_buf_avail;
    uint64_t buf_avail = 0;
    int cpu_seqid;
    long reap;

    ASSERT(MUTEX_HELD(&kmem_cache_kstat_lock));

    if (rw == KSTAT_WRITE)
        return (EACCES);

    mutex_enter(&cp->cache_lock);

    kmcp->kmc_alloc_fail.value.ui64		= cp->cache_alloc_fail;
    kmcp->kmc_alloc.value.ui64		= cp->cache_slab_alloc;
    kmcp->kmc_free.value.ui64		= cp->cache_slab_free;
    kmcp->kmc_slab_alloc.value.ui64		= cp->cache_slab_alloc;
    kmcp->kmc_slab_free.value.ui64		= cp->cache_slab_free;

    for (cpu_seqid = 0; cpu_seqid < max_ncpus; cpu_seqid++) {
        kmem_cpu_cache_t *ccp = &cp->cache_cpu[cpu_seqid];

        mutex_enter(&ccp->cc_lock);

        cpu_buf_avail = 0;
        if (ccp->cc_rounds > 0)
            cpu_buf_avail += ccp->cc_rounds;
        if (ccp->cc_prounds > 0)
            cpu_buf_avail += ccp->cc_prounds;

        kmcp->kmc_alloc.value.ui64	+= ccp->cc_alloc;
        kmcp->kmc_free.value.ui64	+= ccp->cc_free;
        buf_avail			+= cpu_buf_avail;

        mutex_exit(&ccp->cc_lock);
    }

    mutex_enter(&cp->cache_depot_lock);

    kmcp->kmc_depot_alloc.value.ui64	= cp->cache_full.ml_alloc;
    kmcp->kmc_depot_free.value.ui64		= cp->cache_empty.ml_alloc;
    kmcp->kmc_depot_contention.value.ui64	= cp->cache_depot_contention;
    kmcp->kmc_full_magazines.value.ui64	= cp->cache_full.ml_total;
    kmcp->kmc_empty_magazines.value.ui64	= cp->cache_empty.ml_total;
    kmcp->kmc_magazine_size.value.ui64	=
    (cp->cache_flags & KMF_NOMAGAZINE) ?
    0 : cp->cache_magtype->mt_magsize;

    kmcp->kmc_alloc.value.ui64		+= cp->cache_full.ml_alloc;
    kmcp->kmc_free.value.ui64		+= cp->cache_empty.ml_alloc;
    buf_avail += cp->cache_full.ml_total * cp->cache_magtype->mt_magsize;

    reap = MIN(cp->cache_full.ml_reaplimit, cp->cache_full.ml_min);
    reap = MIN(reap, cp->cache_full.ml_total);

    mutex_exit(&cp->cache_depot_lock);

    kmcp->kmc_buf_size.value.ui64	= cp->cache_bufsize;
    kmcp->kmc_align.value.ui64	= cp->cache_align;
    kmcp->kmc_chunk_size.value.ui64	= cp->cache_chunksize;
    kmcp->kmc_slab_size.value.ui64	= cp->cache_slabsize;
    kmcp->kmc_buf_constructed.value.ui64 = buf_avail;
    buf_avail += cp->cache_bufslab;
    kmcp->kmc_buf_avail.value.ui64	= buf_avail;
    kmcp->kmc_buf_inuse.value.ui64	= cp->cache_buftotal - buf_avail;
    kmcp->kmc_buf_total.value.ui64	= cp->cache_buftotal;
    kmcp->kmc_buf_max.value.ui64	= cp->cache_bufmax;
    kmcp->kmc_slab_create.value.ui64	= cp->cache_slab_create;
    kmcp->kmc_slab_destroy.value.ui64	= cp->cache_slab_destroy;
    kmcp->kmc_hash_size.value.ui64	= (cp->cache_flags & KMF_HASH) ?
    cp->cache_hash_mask + 1 : 0;
    kmcp->kmc_hash_lookup_depth.value.ui64	= cp->cache_lookup_depth;
    kmcp->kmc_hash_rescale.value.ui64	= cp->cache_rescale;
    kmcp->kmc_vmem_source.value.ui64	= cp->cache_arena->vm_id;
    kmcp->kmc_reap.value.ui64	= cp->cache_reap;

    if (cp->cache_defrag == NULL) {
        kmcp->kmc_move_callbacks.value.ui64	= 0;
        kmcp->kmc_move_yes.value.ui64		= 0;
        kmcp->kmc_move_no.value.ui64		= 0;
        kmcp->kmc_move_later.value.ui64		= 0;
        kmcp->kmc_move_dont_need.value.ui64	= 0;
        kmcp->kmc_move_dont_know.value.ui64	= 0;
        kmcp->kmc_move_hunt_found.value.ui64	= 0;
        kmcp->kmc_move_slabs_freed.value.ui64	= 0;
        kmcp->kmc_defrag.value.ui64		= 0;
        kmcp->kmc_scan.value.ui64		= 0;
        kmcp->kmc_move_reclaimable.value.ui64	= 0;
    } else {
        int64_t reclaimable;

        kmem_defrag_t *kd = cp->cache_defrag;
        kmcp->kmc_move_callbacks.value.ui64	= kd->kmd_callbacks;
        kmcp->kmc_move_yes.value.ui64		= kd->kmd_yes;
        kmcp->kmc_move_no.value.ui64		= kd->kmd_no;
        kmcp->kmc_move_later.value.ui64		= kd->kmd_later;
        kmcp->kmc_move_dont_need.value.ui64	= kd->kmd_dont_need;
        kmcp->kmc_move_dont_know.value.ui64	= kd->kmd_dont_know;
        kmcp->kmc_move_hunt_found.value.ui64	= kd->kmd_hunt_found;
        kmcp->kmc_move_slabs_freed.value.ui64	= kd->kmd_slabs_freed;
        kmcp->kmc_defrag.value.ui64		= kd->kmd_defrags;
        kmcp->kmc_scan.value.ui64		= kd->kmd_scans;

        reclaimable = cp->cache_bufslab - (cp->cache_maxchunks - 1);
        reclaimable = MAX(reclaimable, 0);
        reclaimable += ((uint64_t)reap * cp->cache_magtype->mt_magsize);
        kmcp->kmc_move_reclaimable.value.ui64	= reclaimable;
    }

    mutex_exit(&cp->cache_lock);
    return (0);
}

/*
 * Return a named statistic about a particular cache.
 * This shouldn't be called very often, so it's currently designed for
 * simplicity (leverages existing kstat support) rather than efficiency.
 */
uint64_t
kmem_cache_stat(kmem_cache_t *cp, char *name)
{
    int i;
    kstat_t *ksp = cp->cache_kstat;
    kstat_named_t *knp = (kstat_named_t *)&kmem_cache_kstat;
    uint64_t value = 0;

    if (ksp != NULL) {
        mutex_enter(&kmem_cache_kstat_lock);
        (void) kmem_cache_kstat_update(ksp, KSTAT_READ);
        for (i = 0; i < ksp->ks_ndata; i++) {
            if (strcmp(knp[i].name, name) == 0) {
                value = knp[i].value.ui64;
                break;
            }
        }
        mutex_exit(&kmem_cache_kstat_lock);
    }
    return (value);
}

/*
 * Return an estimate of currently available kernel heap memory.
 * On 32-bit systems, physical memory may exceed virtual memory,
 * we just truncate the result at 1GB.
 */
size_t
kmem_avail(void)
{
#ifndef APPLE
//    spgcnt_t rmem = availrmem - tune.t_minarmem;
//    spgcnt_t fmem = freemem - minfree;
//
//    return ((size_t)ptob(MIN(MAX(MIN(rmem, fmem), 0),
//                             1 << (30 - PAGESHIFT))));
#endif
    return (vm_page_free_count + vm_page_speculative_count) * PAGE_SIZE;
}

/*
 * Return the maximum amount of memory that is (in theory) allocatable
 * from the heap. This may be used as an estimate only since there
 * is no guarentee this space will still be available when an allocation
 * request is made, nor that the space may be allocated in one big request
 * due to kernel heap fragmentation.
 */
size_t
kmem_maxavail(void)
{
#ifndef APPLE
//    spgcnt_t pmem = availrmem - tune.t_minarmem;
//    spgcnt_t vmem = btop(vmem_size(heap_arena, VMEM_FREE));
//
//    return ((size_t)ptob(MAX(MIN(pmem, vmem), 0)));
#endif
    return (physmem * PAGE_SIZE);
}

/*
 * Indicate whether memory-intensive kmem debugging is enabled.
 */
int
kmem_debugging(void)
{
    return (kmem_flags & (KMF_AUDIT | KMF_REDZONE));
}

/* binning function, sorts finely at the two extremes */
#define	KMEM_PARTIAL_SLAB_WEIGHT(sp, binshift)				\
((((sp)->slab_refcnt <= (binshift)) ||				\
(((sp)->slab_chunks - (sp)->slab_refcnt) <= (binshift)))	\
? -(sp)->slab_refcnt					\
: -((binshift) + ((sp)->slab_refcnt >> (binshift))))

/*
 * Minimizing the number of partial slabs on the freelist minimizes
 * fragmentation (the ratio of unused buffers held by the slab layer). There are
 * two ways to get a slab off of the freelist: 1) free all the buffers on the
 * slab, and 2) allocate all the buffers on the slab. It follows that we want
 * the most-used slabs at the front of the list where they have the best chance
 * of being completely allocated, and the least-used slabs at a safe distance
 * from the front to improve the odds that the few remaining buffers will all be
 * freed before another allocation can tie up the slab. For that reason a slab
 * with a higher slab_refcnt sorts less than than a slab with a lower
 * slab_refcnt.
 *
 * However, if a slab has at least one buffer that is deemed unfreeable, we
 * would rather have that slab at the front of the list regardless of
 * slab_refcnt, since even one unfreeable buffer makes the entire slab
 * unfreeable. If the client returns KMEM_CBRC_NO in response to a cache_move()
 * callback, the slab is marked unfreeable for as long as it remains on the
 * freelist.
 */
static int
//kmem_partial_slab_cmp(const void *p0, const void *p1) lundman!!!!
kmem_partial_slab_cmp(const void *pp0, const void *pp1)
{
    const kmem_cache_t *cp;
    const kmem_slab_t *s0 = pp0;
    const kmem_slab_t *s1 = pp1;
    int w0, w1;
    size_t binshift;

    ASSERT(KMEM_SLAB_IS_PARTIAL(s0));
    ASSERT(KMEM_SLAB_IS_PARTIAL(s1));
    ASSERT(s0->slab_cache == s1->slab_cache);
    cp = s1->slab_cache;
    ASSERT(MUTEX_HELD(&cp->cache_lock));
    binshift = cp->cache_partial_binshift;

    /* weight of first slab */
    w0 = KMEM_PARTIAL_SLAB_WEIGHT(s0, binshift);
    if (s0->slab_flags & KMEM_SLAB_NOMOVE) {
        w0 -= cp->cache_maxchunks;
    }

    /* weight of second slab */
    w1 = KMEM_PARTIAL_SLAB_WEIGHT(s1, binshift);
    if (s1->slab_flags & KMEM_SLAB_NOMOVE) {
        w1 -= cp->cache_maxchunks;
    }

    if (w0 < w1)
        return (-1);
    if (w0 > w1)
        return (1);

    /* compare pointer values */
    if ((uintptr_t)s0 < (uintptr_t)s1)
        return (-1);
    if ((uintptr_t)s0 > (uintptr_t)s1)
        return (1);

    return (0);
}

/*
 * It must be valid to call the destructor (if any) on a newly created object.
 * That is, the constructor (if any) must leave the object in a valid state for
 * the destructor.
 */
kmem_cache_t *
kmem_cache_create(
                  char *name,		/* descriptive name for this cache */
                  size_t bufsize,		/* size of the objects it manages */
                  size_t align,		/* required object alignment */
                  int (*constructor)(void *, void *, int), /* object constructor */
                  void (*destructor)(void *, void *),	/* object destructor */
                  void (*reclaim)(void *), /* memory reclaim callback */
                  void *private,		/* pass-thru arg for constr/destr/reclaim */
                  vmem_t *vmp,		/* vmem source for slab allocation */
                  int cflags)		/* cache creation flags */
{
    int cpu_seqid;
    size_t chunksize;
    kmem_cache_t *cp;
    kmem_magtype_t *mtp;
    size_t csize = KMEM_CACHE_SIZE(max_ncpus);

#ifdef	DEBUG
    /*
     * Cache names should conform to the rules for valid C identifiers
     */
    if (!strident_valid(name)) {
        cmn_err(CE_CONT,
                "kmem_cache_create: '%s' is an invalid cache name\n"
                "cache names must conform to the rules for "
                "C identifiers\n", name);
    }
#endif	/* DEBUG */

    if (vmp == NULL)
        vmp = kmem_default_arena;

    /*
     * If this kmem cache has an identifier vmem arena as its source, mark
     * it such to allow kmem_reap_idspace().
     */
    ASSERT(!(cflags & KMC_IDENTIFIER));   /* consumer should not set this */
    if (vmp->vm_cflags & VMC_IDENTIFIER)
        cflags |= KMC_IDENTIFIER;

    /*
     * Get a kmem_cache structure.  We arrange that cp->cache_cpu[]
     * is aligned on a KMEM_CPU_CACHE_SIZE boundary to prevent
     * false sharing of per-CPU data.
     */
    cp = vmem_xalloc(kmem_cache_arena, csize, KMEM_CPU_CACHE_SIZE,
                     P2NPHASE(csize, KMEM_CPU_CACHE_SIZE), 0, NULL, NULL, VM_SLEEP);
    bzero(cp, csize);
    list_link_init(&cp->cache_link);

    if (align == 0)
        align = KMEM_ALIGN;

    /*
     * If we're not at least KMEM_ALIGN aligned, we can't use free
     * memory to hold bufctl information (because we can't safely
     * perform word loads and stores on it).
     */
    if (align < KMEM_ALIGN)
        cflags |= KMC_NOTOUCH;

    if ((align & (align - 1)) != 0 || align > vmp->vm_quantum)
        panic("kmem_cache_create: bad alignment %lu", align);

    mutex_enter(&kmem_flags_lock);
    if (kmem_flags & KMF_RANDOMIZE)
        kmem_flags = (((kmem_flags | ~KMF_RANDOM) + 1) & KMF_RANDOM) |
        KMF_RANDOMIZE;
    cp->cache_flags = (kmem_flags | cflags) & KMF_DEBUG;
    mutex_exit(&kmem_flags_lock);

    /*
     * Make sure all the various flags are reasonable.
     */
    ASSERT(!(cflags & KMC_NOHASH) || !(cflags & KMC_NOTOUCH));

    if (cp->cache_flags & KMF_LITE) {
        if (bufsize >= kmem_lite_minsize &&
            align <= kmem_lite_maxalign &&
            P2PHASE(bufsize, kmem_lite_maxalign) != 0) {
            cp->cache_flags |= KMF_BUFTAG;
            cp->cache_flags &= ~(KMF_AUDIT | KMF_FIREWALL);
        } else {
            cp->cache_flags &= ~KMF_DEBUG;
        }
    }

    if (cp->cache_flags & KMF_DEADBEEF)
        cp->cache_flags |= KMF_REDZONE;

    if ((cflags & KMC_QCACHE) && (cp->cache_flags & KMF_AUDIT))
        cp->cache_flags |= KMF_NOMAGAZINE;

    if (cflags & KMC_NODEBUG)
        cp->cache_flags &= ~KMF_DEBUG;

    if (cflags & KMC_NOTOUCH)
        cp->cache_flags &= ~KMF_TOUCH;

    if (cflags & KMC_PREFILL)
        cp->cache_flags |= KMF_PREFILL;

    if (cflags & KMC_NOHASH)
        cp->cache_flags &= ~(KMF_AUDIT | KMF_FIREWALL);

    if (cflags & KMC_NOMAGAZINE)
        cp->cache_flags |= KMF_NOMAGAZINE;

    if ((cp->cache_flags & KMF_AUDIT) && !(cflags & KMC_NOTOUCH))
        cp->cache_flags |= KMF_REDZONE;

    if (!(cp->cache_flags & KMF_AUDIT))
        cp->cache_flags &= ~KMF_CONTENTS;

    if ((cp->cache_flags & KMF_BUFTAG) && bufsize >= kmem_minfirewall &&
        !(cp->cache_flags & KMF_LITE) && !(cflags & KMC_NOHASH))
        cp->cache_flags |= KMF_FIREWALL;

    if (vmp != kmem_default_arena || kmem_firewall_arena == NULL)
        cp->cache_flags &= ~KMF_FIREWALL;

    if (cp->cache_flags & KMF_FIREWALL) {
        cp->cache_flags &= ~KMF_BUFTAG;
        cp->cache_flags |= KMF_NOMAGAZINE;
        ASSERT(vmp == kmem_default_arena);
        vmp = kmem_firewall_arena;
    }

    /*
     * Set cache properties.
     */
    (void) strncpy(cp->cache_name, name, KMEM_CACHE_NAMELEN);
    strident_canon(cp->cache_name, KMEM_CACHE_NAMELEN + 1);
    cp->cache_bufsize = bufsize;
    cp->cache_align = align;
    cp->cache_constructor = constructor;
    cp->cache_destructor = destructor;
    cp->cache_reclaim = reclaim;
    cp->cache_private = private;
    cp->cache_arena = vmp;
    cp->cache_cflags = cflags;

    /*
     * Determine the chunk size.
     */
    chunksize = bufsize;

    if (align >= KMEM_ALIGN) {
        chunksize = P2ROUNDUP(chunksize, KMEM_ALIGN);
        cp->cache_bufctl = chunksize - KMEM_ALIGN;
    }

    if (cp->cache_flags & KMF_BUFTAG) {
        cp->cache_bufctl = chunksize;
        cp->cache_buftag = chunksize;
        if (cp->cache_flags & KMF_LITE)
            chunksize += KMEM_BUFTAG_LITE_SIZE(kmem_lite_count);
        else
            chunksize += sizeof (kmem_buftag_t);
    }

    if (cp->cache_flags & KMF_DEADBEEF) {
        cp->cache_verify = MIN(cp->cache_buftag, kmem_maxverify);
        if (cp->cache_flags & KMF_LITE)
            cp->cache_verify = sizeof (uint64_t);
    }

    cp->cache_contents = MIN(cp->cache_bufctl, kmem_content_maxsave);

    cp->cache_chunksize = chunksize = P2ROUNDUP(chunksize, align);

    /*
     * Now that we know the chunk size, determine the optimal slab size.
     */
    if (vmp == kmem_firewall_arena) {
        cp->cache_slabsize = P2ROUNDUP(chunksize, vmp->vm_quantum);
        cp->cache_mincolor = cp->cache_slabsize - chunksize;
        cp->cache_maxcolor = cp->cache_mincolor;
        cp->cache_flags |= KMF_HASH;
        ASSERT(!(cp->cache_flags & KMF_BUFTAG));
    } else if ((cflags & KMC_NOHASH) || (!(cflags & KMC_NOTOUCH) &&
                                         !(cp->cache_flags & KMF_AUDIT) &&
                                         chunksize < vmp->vm_quantum / KMEM_VOID_FRACTION)) {
        cp->cache_slabsize = vmp->vm_quantum;
        cp->cache_mincolor = 0;
        cp->cache_maxcolor =
        (cp->cache_slabsize - sizeof (kmem_slab_t)) % chunksize;
        ASSERT(chunksize + sizeof (kmem_slab_t) <= cp->cache_slabsize);
        ASSERT(!(cp->cache_flags & KMF_AUDIT));
    } else {
        size_t chunks, bestfit, waste, slabsize;
        size_t minwaste = LONG_MAX;

        for (chunks = 1; chunks <= KMEM_VOID_FRACTION; chunks++) {
            slabsize = P2ROUNDUP(chunksize * chunks,
                                 vmp->vm_quantum);
            chunks = slabsize / chunksize;
            waste = (slabsize % chunksize) / chunks;
            if (waste < minwaste) {
                minwaste = waste;
                bestfit = slabsize;
            }
        }
        if (cflags & KMC_QCACHE)
            bestfit = VMEM_QCACHE_SLABSIZE(vmp->vm_qcache_max);
        cp->cache_slabsize = bestfit;
        cp->cache_mincolor = 0;
        cp->cache_maxcolor = bestfit % chunksize;
        cp->cache_flags |= KMF_HASH;
    }

    cp->cache_maxchunks = (cp->cache_slabsize / cp->cache_chunksize);
    cp->cache_partial_binshift = highbit(cp->cache_maxchunks / 16) + 1;

    /*
     * Disallowing prefill when either the DEBUG or HASH flag is set or when
     * there is a constructor avoids some tricky issues with debug setup
     * that may be revisited later. We cannot allow prefill in a
     * metadata cache because of potential recursion.
     */
    if (vmp == kmem_msb_arena ||
        cp->cache_flags & (KMF_HASH | KMF_BUFTAG) ||
        cp->cache_constructor != NULL)
        cp->cache_flags &= ~KMF_PREFILL;

    if (cp->cache_flags & KMF_HASH) {
        ASSERT(!(cflags & KMC_NOHASH));
        cp->cache_bufctl_cache = (cp->cache_flags & KMF_AUDIT) ?
        kmem_bufctl_audit_cache : kmem_bufctl_cache;
    }

    if (cp->cache_maxcolor >= vmp->vm_quantum)
        cp->cache_maxcolor = vmp->vm_quantum - 1;

    cp->cache_color = cp->cache_mincolor;

    /*
     * Initialize the rest of the slab layer.
     */
    mutex_init(&cp->cache_lock, NULL, MUTEX_DEFAULT, NULL);

    avl_create(&cp->cache_partial_slabs, kmem_partial_slab_cmp,
               sizeof (kmem_slab_t), offsetof(kmem_slab_t, slab_link));
    /* LINTED: E_TRUE_LOGICAL_EXPR */
    ASSERT(sizeof (list_node_t) <= sizeof (avl_node_t));
    /* reuse partial slab AVL linkage for complete slab list linkage */
    list_create(&cp->cache_complete_slabs,
                sizeof (kmem_slab_t), offsetof(kmem_slab_t, slab_link));

    if (cp->cache_flags & KMF_HASH) {
        cp->cache_hash_table = vmem_alloc(kmem_hash_arena,
                                          KMEM_HASH_INITIAL * sizeof (void *), VM_SLEEP);
        bzero(cp->cache_hash_table,
              KMEM_HASH_INITIAL * sizeof (void *));
        cp->cache_hash_mask = KMEM_HASH_INITIAL - 1;
        cp->cache_hash_shift = highbit((ulong_t)chunksize) - 1;
    }

    /*
     * Initialize the depot.
     */
    mutex_init(&cp->cache_depot_lock, NULL, MUTEX_DEFAULT, NULL);

    for (mtp = kmem_magtype; chunksize <= mtp->mt_minbuf; mtp++)
        continue;

    cp->cache_magtype = mtp;

    /*
     * Initialize the CPU layer.
     */
    for (cpu_seqid = 0; cpu_seqid < max_ncpus; cpu_seqid++) {
        kmem_cpu_cache_t *ccp = &cp->cache_cpu[cpu_seqid];
        mutex_init(&ccp->cc_lock, NULL, MUTEX_DEFAULT, NULL); // XNU
        ccp->cc_flags = cp->cache_flags;
        ccp->cc_rounds = -1;
        ccp->cc_prounds = -1;
    }

    /*
     * Create the cache's kstats.
     */
    if ((cp->cache_kstat = kstat_create("unix", 0, cp->cache_name,
                                        "kmem_cache", KSTAT_TYPE_NAMED,
                                        sizeof (kmem_cache_kstat) / sizeof (kstat_named_t),
                                        KSTAT_FLAG_VIRTUAL)) != NULL) {
        cp->cache_kstat->ks_data = &kmem_cache_kstat;
        cp->cache_kstat->ks_update = kmem_cache_kstat_update;
        cp->cache_kstat->ks_private = cp;
        cp->cache_kstat->ks_lock = &kmem_cache_kstat_lock;
        kstat_install(cp->cache_kstat);
    }

    /*
     * Add the cache to the global list.  This makes it visible
     * to kmem_update(), so the cache must be ready for business.
     */
    mutex_enter(&kmem_cache_lock);
    list_insert_tail(&kmem_caches, cp);
    mutex_exit(&kmem_cache_lock);

    if (kmem_ready)
        kmem_cache_magazine_enable(cp);

    return (cp);
}

static int
kmem_move_cmp(const void *buf, const void *p)
{
    const kmem_move_t *kmm = p;
    uintptr_t v1 = (uintptr_t)buf;
    uintptr_t v2 = (uintptr_t)kmm->kmm_from_buf;
    return (v1 < v2 ? -1 : (v1 > v2 ? 1 : 0));
}

static void
kmem_reset_reclaim_threshold(kmem_defrag_t *kmd)
{
    kmd->kmd_reclaim_numer = 1;
}

/*
 * Initially, when choosing candidate slabs for buffers to move, we want to be
 * very selective and take only slabs that are less than
 * (1 / KMEM_VOID_FRACTION) allocated. If we have difficulty finding candidate
 * slabs, then we raise the allocation ceiling incrementally. The reclaim
 * threshold is reset to (1 / KMEM_VOID_FRACTION) as soon as the cache is no
 * longer fragmented.
 */
static void
kmem_adjust_reclaim_threshold(kmem_defrag_t *kmd, int direction)
{
    if (direction > 0) {
        /* make it easier to find a candidate slab */
        if (kmd->kmd_reclaim_numer < (KMEM_VOID_FRACTION - 1)) {
            kmd->kmd_reclaim_numer++;
        }
    } else {
        /* be more selective */
        if (kmd->kmd_reclaim_numer > 1) {
            kmd->kmd_reclaim_numer--;
        }
    }
}

void
kmem_cache_set_move(kmem_cache_t *cp,
                    kmem_cbrc_t (*move)(void *, void *, size_t, void *))
{
    kmem_defrag_t *defrag;

    ASSERT(move != NULL);
    /*
     * The consolidator does not support NOTOUCH caches because kmem cannot
     * initialize their slabs with the 0xbaddcafe memory pattern, which sets
     * a low order bit usable by clients to distinguish uninitialized memory
     * from known objects (see kmem_slab_create).
     */
    ASSERT(!(cp->cache_cflags & KMC_NOTOUCH));
    ASSERT(!(cp->cache_cflags & KMC_IDENTIFIER));

    /*
     * We should not be holding anyone's cache lock when calling
     * kmem_cache_alloc(), so allocate in all cases before acquiring the
     * lock.
     */
    defrag = kmem_cache_alloc(kmem_defrag_cache, KM_SLEEP);

    mutex_enter(&cp->cache_lock);

    if (KMEM_IS_MOVABLE(cp)) {
        if (cp->cache_move == NULL) {
            ASSERT(cp->cache_slab_alloc == 0);

            cp->cache_defrag = defrag;
            defrag = NULL; /* nothing to free */
            bzero(cp->cache_defrag, sizeof (kmem_defrag_t));
            avl_create(&cp->cache_defrag->kmd_moves_pending,
                       kmem_move_cmp, sizeof (kmem_move_t),
                       offsetof(kmem_move_t, kmm_entry));
            /* LINTED: E_TRUE_LOGICAL_EXPR */
            ASSERT(sizeof (list_node_t) <= sizeof (avl_node_t));
            /* reuse the slab's AVL linkage for deadlist linkage */
            list_create(&cp->cache_defrag->kmd_deadlist,
                        sizeof (kmem_slab_t),
                        offsetof(kmem_slab_t, slab_link));
            kmem_reset_reclaim_threshold(cp->cache_defrag);
        }
        cp->cache_move = move;
    }

    mutex_exit(&cp->cache_lock);

    if (defrag != NULL) {
        kmem_cache_free(kmem_defrag_cache, defrag); /* unused */
    }
}

void
kmem_cache_destroy(kmem_cache_t *cp)
{
    int cpu_seqid;

    /*
     * Remove the cache from the global cache list so that no one else
     * can schedule tasks on its behalf, wait for any pending tasks to
     * complete, purge the cache, and then destroy it.
     */
    mutex_enter(&kmem_cache_lock);
    list_remove(&kmem_caches, cp);
    mutex_exit(&kmem_cache_lock);

    if (kmem_taskq != NULL)
        taskq_wait(kmem_taskq);
    if (kmem_move_taskq != NULL)
        taskq_wait(kmem_move_taskq);

    kmem_cache_magazine_purge(cp);

    mutex_enter(&cp->cache_lock);
    if (cp->cache_buftotal != 0)
        cmn_err(CE_WARN, "kmem_cache_destroy: '%s' (%p) not empty",
                cp->cache_name, (void *)cp);
    if (cp->cache_defrag != NULL) {
        avl_destroy(&cp->cache_defrag->kmd_moves_pending);
        list_destroy(&cp->cache_defrag->kmd_deadlist);
        kmem_cache_free(kmem_defrag_cache, cp->cache_defrag);
        cp->cache_defrag = NULL;
    }
    /*
     * The cache is now dead.  There should be no further activity.  We
     * enforce this by setting land mines in the constructor, destructor,
     * reclaim, and move routines that induce a kernel text fault if
     * invoked.
     */
    cp->cache_constructor = (int (*)(void *, void *, int))1;
    cp->cache_destructor = (void (*)(void *, void *))2;
    cp->cache_reclaim = (void (*)(void *))3;
    cp->cache_move = (kmem_cbrc_t (*)(void *, void *, size_t, void *))4;
    mutex_exit(&cp->cache_lock);

    kstat_delete(cp->cache_kstat);

    if (cp->cache_hash_table != NULL)
        vmem_free(kmem_hash_arena, cp->cache_hash_table,
                  (cp->cache_hash_mask + 1) * sizeof (void *));

    for (cpu_seqid = 0; cpu_seqid < max_ncpus; cpu_seqid++)
        mutex_destroy(&cp->cache_cpu[cpu_seqid].cc_lock);

    mutex_destroy(&cp->cache_depot_lock);
    mutex_destroy(&cp->cache_lock);

    vmem_free(kmem_cache_arena, cp, KMEM_CACHE_SIZE(max_ncpus));
}

/*ARGSUSED*/
#ifndef APPLE
//static int
//kmem_cpu_setup(cpu_setup_t what, int id, void *arg)
//{
//    ASSERT(MUTEX_HELD(&cpu_lock));
//    if (what == CPU_UNCONFIG) {
//        kmem_cache_applyall(kmem_cache_magazine_purge,
//                            kmem_taskq, TQ_SLEEP);
//        kmem_cache_applyall(kmem_cache_magazine_enable,
//                            kmem_taskq, TQ_SLEEP);
//    }
//    return (0);
//}
#endif

static void
kmem_alloc_caches_create(const int *array, size_t count,
                         kmem_cache_t **alloc_table, size_t maxbuf, uint_t shift)
{
    char name[KMEM_CACHE_NAMELEN + 1];
    size_t table_unit = (1 << shift); /* range of one alloc_table entry */
    size_t size = table_unit;
    int i;

    for (i = 0; i < count; i++) {
        size_t cache_size = array[i];
        size_t align = KMEM_ALIGN;
        kmem_cache_t *cp;

        /* if the table has an entry for maxbuf, we're done */
        if (size > maxbuf)
            break;

        /* cache size must be a multiple of the table unit */
        ASSERT(P2PHASE(cache_size, table_unit) == 0);

        /*
         * If they allocate a multiple of the coherency granularity,
         * they get a coherency-granularity-aligned address.
         */
        if (IS_P2ALIGNED(cache_size, 64))
            align = 64;
        if (IS_P2ALIGNED(cache_size, PAGESIZE))
            align = PAGESIZE;
        (void) snprintf(name, sizeof (name),
                        "kmem_alloc_%lu", cache_size);
        cp = kmem_cache_create(name, cache_size, align,
                               NULL, NULL, NULL, NULL, NULL, KMC_KMEM_ALLOC);

        while (size <= cache_size) {
            alloc_table[(size - 1) >> shift] = cp;
            size += table_unit;
        }
    }

    ASSERT(size > maxbuf);		/* i.e. maxbuf <= max(cache_size) */
}

static void
kmem_cache_init(int pass, int use_large_pages)
{
    int i;
    size_t maxbuf;
    kmem_magtype_t *mtp;

    for (i = 0; i < sizeof (kmem_magtype) / sizeof (*mtp); i++) {
        char name[KMEM_CACHE_NAMELEN + 1];

        mtp = &kmem_magtype[i];
        (void) snprintf(name, KMEM_CACHE_NAMELEN, "kmem_magazine_%d", mtp->mt_magsize);
        mtp->mt_cache = kmem_cache_create(name,
                                          (mtp->mt_magsize + 1) * sizeof (void *),
                                          mtp->mt_align, NULL, NULL, NULL, NULL,
                                          kmem_msb_arena, KMC_NOHASH);
    }

    kmem_slab_cache = kmem_cache_create("kmem_slab_cache",
                                        sizeof (kmem_slab_t), 0, NULL, NULL, NULL, NULL,
                                        kmem_msb_arena, KMC_NOHASH);

    kmem_bufctl_cache = kmem_cache_create("kmem_bufctl_cache",
                                          sizeof (kmem_bufctl_t), 0, NULL, NULL, NULL, NULL,
                                          kmem_msb_arena, KMC_NOHASH);

    kmem_bufctl_audit_cache = kmem_cache_create("kmem_bufctl_audit_cache",
                                                sizeof (kmem_bufctl_audit_t), 0, NULL, NULL, NULL, NULL,
                                                kmem_msb_arena, KMC_NOHASH);

    if (pass == 2) {
        kmem_va_arena = vmem_create("kmem_va",
                                    NULL, 0, PAGESIZE,
                                    vmem_alloc, vmem_free, heap_arena,
                                    8 * PAGESIZE, VM_SLEEP);

//        if (use_large_pages) {
//            kmem_default_arena = vmem_xcreate("kmem_default",
//                                              NULL, 0, PAGESIZE,
//                                              segkmem_alloc_lp, segkmem_free_lp, kmem_va_arena,
//                                              0, VMC_DUMPSAFE | VM_SLEEP);
//        } else {
            kmem_default_arena = vmem_create("kmem_default",
                                             NULL, 0, PAGESIZE,
                                             segkmem_alloc, segkmem_free, kmem_va_arena,
                                             0, VMC_DUMPSAFE | VM_SLEEP);
//        }

        /* Figure out what our maximum cache size is */
        maxbuf = kmem_max_cached;
        if (maxbuf <= KMEM_MAXBUF) {
            maxbuf = 0;
            kmem_max_cached = KMEM_MAXBUF;
        } else {
            size_t size = 0;
            size_t max =
            sizeof (kmem_big_alloc_sizes) / sizeof (int);
            /*
             * Round maxbuf up to an existing cache size.  If maxbuf
             * is larger than the largest cache, we truncate it to
             * the largest cache's size.
             */
            for (i = 0; i < max; i++) {
                size = kmem_big_alloc_sizes[i];
                if (maxbuf <= size)
                    break;
            }
            kmem_max_cached = maxbuf = size;
        }

        /*
         * The big alloc table may not be completely overwritten, so
         * we clear out any stale cache pointers from the first pass.
         */
        bzero(kmem_big_alloc_table, sizeof (kmem_big_alloc_table));
    } else {
        /*
         * During the first pass, the kmem_alloc_* caches
         * are treated as metadata.
         */
        kmem_default_arena = kmem_msb_arena;
        maxbuf = KMEM_BIG_MAXBUF_32BIT;
    }

    /*
     * Set up the default caches to back kmem_alloc()
     */
    kmem_alloc_caches_create(
                             kmem_alloc_sizes, sizeof (kmem_alloc_sizes) / sizeof (int),
                             kmem_alloc_table, KMEM_MAXBUF, KMEM_ALIGN_SHIFT);

    kmem_alloc_caches_create(
                             kmem_big_alloc_sizes, sizeof (kmem_big_alloc_sizes) / sizeof (int),
                             kmem_big_alloc_table, maxbuf, KMEM_BIG_SHIFT);

    kmem_big_alloc_table_max = maxbuf >> KMEM_BIG_SHIFT;
}

static void release_memory(uint64_t num_pages)
{
	if (likely(num_pages > 0)) {
		// Set flag for spl_vm_pool_low callers
		num_pages_wanted = num_pages;
		machine_is_swapping = 1;

		// And request memory holders release memory.
		kmem_cache_applyall(kmem_cache_reap, 0, TQ_NOSLEEP);
	}
}

static void memory_monitor_thread()
{
	kern_return_t kr;
	unsigned int nsecs_monitored = 1000000000 / 4;
	unsigned int pages_reclaimed = 0;
	unsigned int os_num_pages_wanted = 0;


	while (!shutting_down) {
		kr = mach_vm_pressure_monitor(TRUE, nsecs_monitored,
									  &pages_reclaimed, &os_num_pages_wanted);

		spl_stats.spl_monitor_thread_wake_count.value.ui64++;

		if ((!shutting_down) && kr == KERN_SUCCESS && os_num_pages_wanted) {
			spl_stats.spl_monitor_thread_last_num_pages_requested.value.ui64 = os_num_pages_wanted;
			release_memory(os_num_pages_wanted);
		}
	}

	thread_exit();
}

static int
spl_kstat_update(kstat_t *ksp, int rw)
{
	spl_stats_t *ks = ksp->ks_data;

	if (rw == KSTAT_WRITE) {
		return (SET_ERROR(EACCES));
	} else {
		ks->spl_os_alloc.value.ui64 = segkmem_total_mem_allocated;
		ks->spl_active_threads.value.ui64 = zfs_threads;
		ks->spl_active_mutex.value.ui64 = zfs_active_mutex;
		ks->spl_active_rwlock.value.ui64 = zfs_active_rwlock;
	}

	return (0);
}

void
spl_kmem_init(uint64_t total_memory)
{
    kmem_cache_t *cp;
    int old_kmem_flags = kmem_flags;
    int use_large_pages = 0;
    size_t maxverify, minfirewall;

    printf("SPL: Total memory %llu\n", total_memory);
	printf("SPL: sizeof size_t=%lu\n", sizeof(size_t));

	// Initialise the kstat lock
	mutex_init(&kmem_cache_lock, "kmem_cache_lock", MUTEX_DEFAULT, NULL); // XNU
	mutex_init(&kmem_flags_lock, "kmem_flags_lock", MUTEX_DEFAULT, NULL); // XNU
	mutex_init(&kmem_cache_kstat_lock, "kmem_kstat_lock", MUTEX_DEFAULT, NULL); // XNU

    spl_kstat_init();

    /*
     * Small-memory systems (< 24 MB) can't handle kmem_flags overhead.
     */
    if (physmem < btop(24 << 20) && !(old_kmem_flags & KMF_STICKY))
        kmem_flags = 0;

    /*
     * Don't do firewalled allocations if the heap is less than 1TB
     * (i.e. on a 32-bit kernel)
     * The resulting VM_NEXTFIT allocations would create too much
     * fragmentation in a small heap.
     */
    maxverify = minfirewall = PAGESIZE / 2;


    /* LINTED */
    ASSERT(sizeof (kmem_cpu_cache_t) == KMEM_CPU_CACHE_SIZE);

    list_create(&kmem_caches, sizeof (kmem_cache_t),
                offsetof(kmem_cache_t, cache_link));

	// Initialise seg_kmem, only the first two parameters are valid for us.
	kernelheap_init((void*)virtual_space_start, (void*)virtual_space_end, 0, 0, 0);

    kmem_metadata_arena = vmem_create("kmem_metadata", NULL, 0, PAGESIZE,
                                      vmem_alloc, vmem_free, heap_arena, 8 * PAGESIZE,
                                      VM_SLEEP | VMC_NO_QCACHE);

    kmem_msb_arena = vmem_create("kmem_msb", NULL, 0,
                                 PAGESIZE, segkmem_alloc, segkmem_free, kmem_metadata_arena, 0,
                                 VMC_DUMPSAFE | VM_SLEEP);

    kmem_cache_arena = vmem_create("kmem_cache", NULL, 0, KMEM_ALIGN,
                                   segkmem_alloc, segkmem_free, kmem_metadata_arena, 0, VM_SLEEP);

    kmem_hash_arena = vmem_create("kmem_hash", NULL, 0, KMEM_ALIGN,
                                  segkmem_alloc, segkmem_free, kmem_metadata_arena, 0, VM_SLEEP);

    kmem_log_arena = vmem_create("kmem_log", NULL, 0, KMEM_ALIGN,
                                 segkmem_alloc, segkmem_free, heap_arena, 0, VM_SLEEP);

	segkmem_zio_init(virtual_space_start, virtual_space_end);

#ifndef APPLE
//    kmem_firewall_va_arena = vmem_create("kmem_firewall_va",
//                                         NULL, 0, PAGESIZE,
//                                         kmem_firewall_va_alloc, kmem_firewall_va_free, heap_arena,
//                                         0, VM_SLEEP);
//
//    kmem_firewall_arena = vmem_create("kmem_firewall", NULL, 0, PAGESIZE,
//                                      segkmem_alloc, segkmem_free, kmem_firewall_va_arena, 0,
//                                      VMC_DUMPSAFE | VM_SLEEP);
#endif

    /* temporary oversize arena for mod_read_system_file */
    kmem_oversize_arena = vmem_create("kmem_oversize", NULL, 0, PAGESIZE,
                                      segkmem_alloc, segkmem_free, heap_arena, 0, VM_SLEEP);

    // statically declared above kmem_reap_interval = 15 * hz;

    /*
     * Read /etc/system.  This is a chicken-and-egg problem because
     * kmem_flags may be set in /etc/system, but mod_read_system_file()
     * needs to use the allocator.  The simplest solution is to create
     * all the standard kmem caches, read /etc/system, destroy all the
     * caches we just created, and then create them all again in light
     * of the (possibly) new kmem_flags and other kmem tunables.
     */

#ifndef APPLE
//    kmem_cache_init(1, 0);
//
//    mod_read_system_file(boothowto & RB_ASKNAME);
//
//    while ((cp = list_tail(&kmem_caches)) != NULL)
//        kmem_cache_destroy(cp);
//
//    vmem_destroy(kmem_oversize_arena);
#endif
    if (old_kmem_flags & KMF_STICKY)
        kmem_flags = old_kmem_flags;

    if (!(kmem_flags & KMF_AUDIT))
        vmem_seg_size = offsetof(vmem_seg_t, vs_thread);

    if (kmem_maxverify == 0)
        kmem_maxverify = maxverify;

    if (kmem_minfirewall == 0)
        kmem_minfirewall = minfirewall;

    /*
     * give segkmem a chance to figure out if we are using large pages
     * for the kernel heap
     */
//    use_large_pages = segkmem_lpsetup();
	use_large_pages = 0;

    /*
     * To protect against corruption, we keep the actual number of callers
     * KMF_LITE records seperate from the tunable.  We arbitrarily clamp
     * to 16, since the overhead for small buffers quickly gets out of
     * hand.
     *
     * The real limit would depend on the needs of the largest KMC_NOHASH
     * cache.
     */
    kmem_lite_count = MIN(MAX(0, kmem_lite_pcs), 16);
    kmem_lite_pcs = kmem_lite_count;

    /*
     * Normally, we firewall oversized allocations when possible, but
     * if we are using large pages for kernel memory, and we don't have
     * any non-LITE debugging flags set, we want to allocate oversized
     * buffers from large pages, and so skip the firewalling.
     */
//    if (use_large_pages &&
//        ((kmem_flags & KMF_LITE) || !(kmem_flags & KMF_DEBUG))) {
//        kmem_oversize_arena = vmem_xcreate("kmem_oversize", NULL, 0,
//                                           PAGESIZE, segkmem_alloc_lp, segkmem_free_lp, heap_arena,
//                                            0, VMC_DUMPSAFE | VM_SLEEP);
//    } else {
        kmem_oversize_arena = vmem_create("kmem_oversize",
                                          NULL, 0, PAGESIZE,
                                          segkmem_alloc, segkmem_free,
//										  kmem_minfirewall < ULONG_MAX?
//                                          kmem_firewall_va_arena : heap_arena,
										  heap_arena,
										  0, VMC_DUMPSAFE |
                                          VM_SLEEP);
//    }

    kmem_cache_init(2, use_large_pages);

    if (kmem_flags & (KMF_AUDIT | KMF_RANDOMIZE)) {
        if (kmem_transaction_log_size == 0)
            kmem_transaction_log_size = kmem_maxavail() / 50;
        kmem_transaction_log = kmem_log_init(kmem_transaction_log_size);
    }

    if (kmem_flags & (KMF_CONTENTS | KMF_RANDOMIZE)) {
        if (kmem_content_log_size == 0)
            kmem_content_log_size = kmem_maxavail() / 50;
        kmem_content_log = kmem_log_init(kmem_content_log_size);
    }

    kmem_failure_log = kmem_log_init(kmem_failure_log_size);

<<<<<<< HEAD
    kmem_slab_log = kmem_log_init(kmem_slab_log_size);

#ifndef APPLE
//	/*
//     * Initialize STREAMS message caches so allocb() is available.
//     * This allows us to initialize the logging framework (cmn_err(9F),
//     * strlog(9F), etc) so we can start recording messages.
//     */
//    streams_msg_init();
//
//    /*
//     * Initialize the ZSD framework in Zones so modules loaded henceforth
//     * can register their callbacks.
//     */
//    zone_zsd_init();
//    log_init();
#endif
	spl_tsd_init();
	spl_rwlock_init();
	spl_taskq_init();

    /*
     * Warn about invalid or dangerous values of kmem_flags.
     * Always warn about unsupported values.
     */
    if (((kmem_flags & ~(KMF_AUDIT | KMF_DEADBEEF | KMF_REDZONE |
                         KMF_CONTENTS | KMF_LITE)) != 0) ||
        ((kmem_flags & KMF_LITE) && kmem_flags != KMF_LITE))
        cmn_err(CE_WARN, "kmem_flags set to unsupported value 0x%x. "
                "See the Solaris Tunable Parameters Reference Manual.",
                kmem_flags);

#ifdef DEBUG
    if ((kmem_flags & KMF_DEBUG) == 0)
        cmn_err(CE_NOTE, "kmem debugging disabled.");
#else
    /*
     * For non-debug kernels, the only "normal" flags are 0, KMF_LITE,
     * KMF_REDZONE, and KMF_CONTENTS (the last because it is only enabled
     * if KMF_AUDIT is set). We should warn the user about the performance
     * penalty of KMF_AUDIT or KMF_DEADBEEF if they are set and KMF_LITE
     * isn't set (since that disables AUDIT).
     */
    if (!(kmem_flags & KMF_LITE) &&
        (kmem_flags & (KMF_AUDIT | KMF_DEADBEEF)) != 0)
        cmn_err(CE_WARN, "High-overhead kmem debugging features "
                "enabled (kmem_flags = 0x%x).  Performance degradation "
                "and large memory overhead possible. See the Solaris "
                "Tunable Parameters Reference Manual.", kmem_flags);
#endif /* not DEBUG */

    kmem_cache_applyall(kmem_cache_magazine_enable, NULL, TQ_SLEEP);

    kmem_ready = 1;

	// Install spl kstats
	spl_ksp = kstat_create("spl", 0, "spl_misc", "misc", KSTAT_TYPE_NAMED,
							   sizeof (spl_stats) / sizeof (kstat_named_t), KSTAT_FLAG_VIRTUAL);
=======
SYSCTL_QUAD(_spl, OID_AUTO, mutex_total, CTLFLAG_RD,
            &spl_mutex_total, "mutex in use");

extern uint32_t zfs_threads;
SYSCTL_INT(_spl, OID_AUTO, num_threads,
           CTLFLAG_RD, &zfs_threads, 0,
           "Num threads");

void *
zfs_kmem_alloc(size_t size, int kmflags)
{
    ASSERT(size);
	void *p;

	do {

		p = bmalloc(size);

		if (p) {
			if (kmflags & KM_ZERO) {
				bzero(p, size);
			}
			atomic_add_64(&total_in_use, size);
			break;
		} else {
			printf("[spl] kmem_alloc(%lu) failed: \n", size);
		}
	} while(1);
>>>>>>> 9ccfc7d6

	if (spl_ksp != NULL) {
		spl_ksp->ks_data = &spl_stats;
		spl_ksp->ks_update = spl_kstat_update;
		kstat_install(spl_ksp);
	}

    /*
     * Initialize the platform-specific aligned/DMA memory allocator.
     */
//    ka_init();

    /*
     * Initialize 32-bit ID cache.
     */
//    id32_init();

    /*
     * Initialize the networking stack so modules loaded can
     * register their callbacks.
     */
//    netstack_init();
}

void
spl_kmem_fini(void)
{
	kstat_delete(spl_ksp);
}

static void
kmem_move_init(void)
{
    kmem_defrag_cache = kmem_cache_create("kmem_defrag_cache",
                                          sizeof (kmem_defrag_t), 0, NULL, NULL, NULL, NULL,
                                          kmem_msb_arena, KMC_NOHASH);
    kmem_move_cache = kmem_cache_create("kmem_move_cache",
                                        sizeof (kmem_move_t), 0, NULL, NULL, NULL, NULL,
                                        kmem_msb_arena, KMC_NOHASH);

    /*
     * kmem guarantees that move callbacks are sequential and that even
     * across multiple caches no two moves ever execute simultaneously.
     * Move callbacks are processed on a separate taskq so that client code
     * does not interfere with internal maintenance tasks.
     */
    kmem_move_taskq = taskq_create("kmem_move_taskq", 1,
                                            minclsyspri, 100, INT_MAX, TASKQ_PREPOPULATE);
}

void
spl_kmem_thread_init(void)
{
    kmem_move_init();
    kmem_taskq = taskq_create("kmem_taskq", 1, minclsyspri,
                                       300, INT_MAX, TASKQ_PREPOPULATE);
	(void)thread_create(NULL, 0, memory_monitor_thread, 0, 0, 0, 0, 0);
}

void
spl_kmem_thread_fini(void)
{
	shutting_down = 1;

	// FIXME - might have to put a flush-through task into the task q
	// in here somewhere to ensure that all tasks are dead during
	// shutdown.

	printf("SPL: stop memory monitor\n");
	thread_wakeup((event_t) &vm_page_free_wanted);

	printf("SPL: bsd_untimeout\n");
	bsd_untimeout(kmem_update, 0);
	bsd_untimeout(kmem_reap_timeout, 0);

	printf("SPL: wait for taskqs to empty\n");
	taskq_wait(kmem_taskq);
	taskq_wait(kmem_move_taskq);

	printf("SPL: destroy taskq\n");
	taskq_destroy(kmem_taskq);
	taskq_destroy(kmem_move_taskq);
	kmem_taskq = 0;
	kmem_move_taskq = 0;

	// FIXME - maybe it should tear down for symmetry
}

void
spl_kmem_mp_init(void)
{
#ifndef APPLE
//	mutex_enter(&cpu_lock);
//    register_cpu_setup_func(kmem_cpu_setup, NULL);
//    mutex_exit(&cpu_lock);
#endif

    kmem_update_timeout(NULL);

#ifndef APPLE
//	taskq_mp_init();
#endif
}

/*
 * Return the slab of the allocated buffer, or NULL if the buffer is not
 * allocated. This function may be called with a known slab address to determine
 * whether or not the buffer is allocated, or with a NULL slab address to obtain
 * an allocated buffer's slab.
 */
static kmem_slab_t *
kmem_slab_allocated(kmem_cache_t *cp, kmem_slab_t *sp, void *buf)
{
    kmem_bufctl_t *bcp, *bufbcp;

    ASSERT(MUTEX_HELD(&cp->cache_lock));
    ASSERT(sp == NULL || KMEM_SLAB_MEMBER(sp, buf));

    if (cp->cache_flags & KMF_HASH) {
        for (bcp = *KMEM_HASH(cp, buf);
             (bcp != NULL) && (bcp->bc_addr != buf);
             bcp = bcp->bc_next) {
            continue;
        }
        ASSERT(sp != NULL && bcp != NULL ? sp == bcp->bc_slab : 1);
        return (bcp == NULL ? NULL : bcp->bc_slab);
    }

    if (sp == NULL) {
        sp = KMEM_SLAB(cp, buf);
    }
    bufbcp = KMEM_BUFCTL(cp, buf);
    for (bcp = sp->slab_head;
         (bcp != NULL) && (bcp != bufbcp);
         bcp = bcp->bc_next) {
        continue;
    }
    return (bcp == NULL ? sp : NULL);
}

static boolean_t
kmem_slab_is_reclaimable(kmem_cache_t *cp, kmem_slab_t *sp, int flags)
{
    long refcnt = sp->slab_refcnt;

    ASSERT(cp->cache_defrag != NULL);

    /*
     * For code coverage we want to be able to move an object within the
     * same slab (the only partial slab) even if allocating the destination
     * buffer resulted in a completely allocated slab.
     */
    if (flags & KMM_DEBUG) {
        return ((flags & KMM_DESPERATE) ||
                ((sp->slab_flags & KMEM_SLAB_NOMOVE) == 0));
    }

    /* If we're desperate, we don't care if the client said NO. */
    if (flags & KMM_DESPERATE) {
        return (refcnt < sp->slab_chunks); /* any partial */
    }

    if (sp->slab_flags & KMEM_SLAB_NOMOVE) {
        return (B_FALSE);
    }

    if ((refcnt == 1) || kmem_move_any_partial) {
        return (refcnt < sp->slab_chunks);
    }

    /*
     * The reclaim threshold is adjusted at each kmem_cache_scan() so that
     * slabs with a progressively higher percentage of used buffers can be
     * reclaimed until the cache as a whole is no longer fragmented.
     *
     *	sp->slab_refcnt   kmd_reclaim_numer
     *	--------------- < ------------------
     *	sp->slab_chunks   KMEM_VOID_FRACTION
     */
    return ((refcnt * KMEM_VOID_FRACTION) <
            (sp->slab_chunks * cp->cache_defrag->kmd_reclaim_numer));
}

static void *
kmem_hunt_mag(kmem_cache_t *cp, kmem_magazine_t *m, int n, void *buf,
              void *tbuf)
{
    int i;		/* magazine round index */

    for (i = 0; i < n; i++) {
        if (buf == m->mag_round[i]) {
            if (cp->cache_flags & KMF_BUFTAG) {
                (void) kmem_cache_free_debug(cp, tbuf,
                                             caller());
            }
            m->mag_round[i] = tbuf;
            return (buf);
        }
    }

    return (NULL);
}

/*
 * Hunt the magazine layer for the given buffer. If found, the buffer is
 * removed from the magazine layer and returned, otherwise NULL is returned.
 * The state of the returned buffer is freed and constructed.
 */
static void *
kmem_hunt_mags(kmem_cache_t *cp, void *buf)
{
    kmem_cpu_cache_t *ccp;
    kmem_magazine_t	*m;
    int cpu_seqid;
    int n;		/* magazine rounds */
    void *tbuf;	/* temporary swap buffer */

    ASSERT(MUTEX_NOT_HELD(&cp->cache_lock));

    /*
     * Allocated a buffer to swap with the one we hope to pull out of a
     * magazine when found.
     */
    tbuf = kmem_cache_alloc(cp, KM_NOSLEEP);
    if (tbuf == NULL) {
        KMEM_STAT_ADD(kmem_move_stats.kms_hunt_alloc_fail);
        return (NULL);
    }
    if (tbuf == buf) {
        KMEM_STAT_ADD(kmem_move_stats.kms_hunt_lucky);
        if (cp->cache_flags & KMF_BUFTAG) {
            (void) kmem_cache_free_debug(cp, buf, caller());
        }
        return (buf);
    }

    /* Hunt the depot. */
    mutex_enter(&cp->cache_depot_lock);
    n = cp->cache_magtype->mt_magsize;
    for (m = cp->cache_full.ml_list; m != NULL; m = m->mag_next) {
        if (kmem_hunt_mag(cp, m, n, buf, tbuf) != NULL) {
            mutex_exit(&cp->cache_depot_lock);
            return (buf);
        }
    }
    mutex_exit(&cp->cache_depot_lock);

    /* Hunt the per-CPU magazines. */
    for (cpu_seqid = 0; cpu_seqid < max_ncpus; cpu_seqid++) {
        ccp = &cp->cache_cpu[cpu_seqid];

        mutex_enter(&ccp->cc_lock);
        m = ccp->cc_loaded;
        n = ccp->cc_rounds;
        if (kmem_hunt_mag(cp, m, n, buf, tbuf) != NULL) {
            mutex_exit(&ccp->cc_lock);
            return (buf);
        }
        m = ccp->cc_ploaded;
        n = ccp->cc_prounds;
        if (kmem_hunt_mag(cp, m, n, buf, tbuf) != NULL) {
            mutex_exit(&ccp->cc_lock);
            return (buf);
        }
        mutex_exit(&ccp->cc_lock);
    }

    kmem_cache_free(cp, tbuf);
    return (NULL);
}

/*
 * May be called from the kmem_move_taskq, from kmem_cache_move_notify_task(),
 * or when the buffer is freed.
 */
static void
kmem_slab_move_yes(kmem_cache_t *cp, kmem_slab_t *sp, void *from_buf)
{
    ASSERT(MUTEX_HELD(&cp->cache_lock));
    ASSERT(KMEM_SLAB_MEMBER(sp, from_buf));

    if (!KMEM_SLAB_IS_PARTIAL(sp)) {
        return;
    }

    if (sp->slab_flags & KMEM_SLAB_NOMOVE) {
        if (KMEM_SLAB_OFFSET(sp, from_buf) == sp->slab_stuck_offset) {
            avl_remove(&cp->cache_partial_slabs, sp);
            sp->slab_flags &= ~KMEM_SLAB_NOMOVE;
            sp->slab_stuck_offset = (uint32_t)-1;
            avl_add(&cp->cache_partial_slabs, sp);
        }
    } else {
        sp->slab_later_count = 0;
        sp->slab_stuck_offset = (uint32_t)-1;
    }
}

static void
kmem_slab_move_no(kmem_cache_t *cp, kmem_slab_t *sp, void *from_buf)
{
    ASSERT(taskq_member(kmem_move_taskq, curthread));
    ASSERT(MUTEX_HELD(&cp->cache_lock));
    ASSERT(KMEM_SLAB_MEMBER(sp, from_buf));

    if (!KMEM_SLAB_IS_PARTIAL(sp)) {
        return;
    }

    avl_remove(&cp->cache_partial_slabs, sp);
    sp->slab_later_count = 0;
    sp->slab_flags |= KMEM_SLAB_NOMOVE;
    sp->slab_stuck_offset = KMEM_SLAB_OFFSET(sp, from_buf);
    avl_add(&cp->cache_partial_slabs, sp);
}

static void kmem_move_end(kmem_cache_t *, kmem_move_t *);

/*
 * The move callback takes two buffer addresses, the buffer to be moved, and a
 * newly allocated and constructed buffer selected by kmem as the destination.
 * It also takes the size of the buffer and an optional user argument specified
 * at cache creation time. kmem guarantees that the buffer to be moved has not
 * been unmapped by the virtual memory subsystem. Beyond that, it cannot
 * guarantee the present whereabouts of the buffer to be moved, so it is up to
 * the client to safely determine whether or not it is still using the buffer.
 * The client must not free either of the buffers passed to the move callback,
 * since kmem wants to free them directly to the slab layer. The client response
 * tells kmem which of the two buffers to free:
 *
 * YES		kmem frees the old buffer (the move was successful)
 * NO		kmem frees the new buffer, marks the slab of the old buffer
 *              non-reclaimable to avoid bothering the client again
 * LATER	kmem frees the new buffer, increments slab_later_count
 * DONT_KNOW	kmem frees the new buffer, searches mags for the old buffer
 * DONT_NEED	kmem frees both the old buffer and the new buffer
 *
 * The pending callback argument now being processed contains both of the
 * buffers (old and new) passed to the move callback function, the slab of the
 * old buffer, and flags related to the move request, such as whether or not the
 * system was desperate for memory.
 *
 * Slabs are not freed while there is a pending callback, but instead are kept
 * on a deadlist, which is drained after the last callback completes. This means
 * that slabs are safe to access until kmem_move_end(), no matter how many of
 * their buffers have been freed. Once slab_refcnt reaches zero, it stays at
 * zero for as long as the slab remains on the deadlist and until the slab is
 * freed.
 */
static void
kmem_move_buffer(kmem_move_t *callback)
{
    kmem_cbrc_t response;
    kmem_slab_t *sp = callback->kmm_from_slab;
    kmem_cache_t *cp = sp->slab_cache;
    boolean_t free_on_slab;

    ASSERT(taskq_member(kmem_move_taskq, curthread));
    ASSERT(MUTEX_NOT_HELD(&cp->cache_lock));
    ASSERT(KMEM_SLAB_MEMBER(sp, callback->kmm_from_buf));

    /*
     * The number of allocated buffers on the slab may have changed since we
     * last checked the slab's reclaimability (when the pending move was
     * enqueued), or the client may have responded NO when asked to move
     * another buffer on the same slab.
     */
    if (!kmem_slab_is_reclaimable(cp, sp, callback->kmm_flags)) {
        KMEM_STAT_ADD(kmem_move_stats.kms_no_longer_reclaimable);
        KMEM_STAT_COND_ADD((callback->kmm_flags & KMM_NOTIFY),
                           kmem_move_stats.kms_notify_no_longer_reclaimable);
        kmem_slab_free(cp, callback->kmm_to_buf);
        kmem_move_end(cp, callback);
        return;
    }

    /*
     * Hunting magazines is expensive, so we'll wait to do that until the
     * client responds KMEM_CBRC_DONT_KNOW. However, checking the slab layer
     * is cheap, so we might as well do that here in case we can avoid
     * bothering the client.
     */
    mutex_enter(&cp->cache_lock);
    free_on_slab = (kmem_slab_allocated(cp, sp,
                                        callback->kmm_from_buf) == NULL);
    mutex_exit(&cp->cache_lock);

    if (free_on_slab) {
        KMEM_STAT_ADD(kmem_move_stats.kms_hunt_found_slab);
        kmem_slab_free(cp, callback->kmm_to_buf);
        kmem_move_end(cp, callback);
        return;
    }

    if (cp->cache_flags & KMF_BUFTAG) {
        /*
         * Make kmem_cache_alloc_debug() apply the constructor for us.
         */
        if (kmem_cache_alloc_debug(cp, callback->kmm_to_buf,
                                   KM_NOSLEEP, 1, caller()) != 0) {
            KMEM_STAT_ADD(kmem_move_stats.kms_alloc_fail);
            kmem_move_end(cp, callback);
            return;
        }
    } else if (cp->cache_constructor != NULL &&
               cp->cache_constructor(callback->kmm_to_buf, cp->cache_private,
                                     KM_NOSLEEP) != 0) {
                   atomic_inc_64(&cp->cache_alloc_fail);
                   KMEM_STAT_ADD(kmem_move_stats.kms_constructor_fail);
                   kmem_slab_free(cp, callback->kmm_to_buf);
                   kmem_move_end(cp, callback);
                   return;
               }

    KMEM_STAT_ADD(kmem_move_stats.kms_callbacks);
    KMEM_STAT_COND_ADD((callback->kmm_flags & KMM_NOTIFY),
                       kmem_move_stats.kms_notify_callbacks);
    cp->cache_defrag->kmd_callbacks++;
	cp->cache_defrag->kmd_thread = spl_current_thread();
    cp->cache_defrag->kmd_from_buf = callback->kmm_from_buf;
    cp->cache_defrag->kmd_to_buf = callback->kmm_to_buf;
    DTRACE_PROBE2(kmem__move__start, kmem_cache_t *, cp, kmem_move_t *,
                  callback);

    response = cp->cache_move(callback->kmm_from_buf,
                              callback->kmm_to_buf, cp->cache_bufsize, cp->cache_private);

    DTRACE_PROBE3(kmem__move__end, kmem_cache_t *, cp, kmem_move_t *,
                  callback, kmem_cbrc_t, response);
    cp->cache_defrag->kmd_thread = NULL;
    cp->cache_defrag->kmd_from_buf = NULL;
    cp->cache_defrag->kmd_to_buf = NULL;

    if (response == KMEM_CBRC_YES) {
        KMEM_STAT_ADD(kmem_move_stats.kms_yes);
        cp->cache_defrag->kmd_yes++;
        kmem_slab_free_constructed(cp, callback->kmm_from_buf, B_FALSE);
        /* slab safe to access until kmem_move_end() */
        if (sp->slab_refcnt == 0)
            cp->cache_defrag->kmd_slabs_freed++;
        mutex_enter(&cp->cache_lock);
        kmem_slab_move_yes(cp, sp, callback->kmm_from_buf);
        mutex_exit(&cp->cache_lock);
        kmem_move_end(cp, callback);
        return;
    }

    switch (response) {
        case KMEM_CBRC_NO:
            KMEM_STAT_ADD(kmem_move_stats.kms_no);
            cp->cache_defrag->kmd_no++;
            mutex_enter(&cp->cache_lock);
            kmem_slab_move_no(cp, sp, callback->kmm_from_buf);
            mutex_exit(&cp->cache_lock);
            break;
        case KMEM_CBRC_LATER:
            KMEM_STAT_ADD(kmem_move_stats.kms_later);
            cp->cache_defrag->kmd_later++;
            mutex_enter(&cp->cache_lock);
            if (!KMEM_SLAB_IS_PARTIAL(sp)) {
                mutex_exit(&cp->cache_lock);
                break;
            }

            if (++sp->slab_later_count >= KMEM_DISBELIEF) {
                KMEM_STAT_ADD(kmem_move_stats.kms_disbelief);
                kmem_slab_move_no(cp, sp, callback->kmm_from_buf);
            } else if (!(sp->slab_flags & KMEM_SLAB_NOMOVE)) {
                sp->slab_stuck_offset = KMEM_SLAB_OFFSET(sp,
                                                         callback->kmm_from_buf);
            }
            mutex_exit(&cp->cache_lock);
            break;
        case KMEM_CBRC_DONT_NEED:
            KMEM_STAT_ADD(kmem_move_stats.kms_dont_need);
            cp->cache_defrag->kmd_dont_need++;
            kmem_slab_free_constructed(cp, callback->kmm_from_buf, B_FALSE);
            if (sp->slab_refcnt == 0)
                cp->cache_defrag->kmd_slabs_freed++;
            mutex_enter(&cp->cache_lock);
            kmem_slab_move_yes(cp, sp, callback->kmm_from_buf);
            mutex_exit(&cp->cache_lock);
            break;
        case KMEM_CBRC_DONT_KNOW:
            KMEM_STAT_ADD(kmem_move_stats.kms_dont_know);
            cp->cache_defrag->kmd_dont_know++;
            if (kmem_hunt_mags(cp, callback->kmm_from_buf) != NULL) {
                KMEM_STAT_ADD(kmem_move_stats.kms_hunt_found_mag);
                cp->cache_defrag->kmd_hunt_found++;
                kmem_slab_free_constructed(cp, callback->kmm_from_buf,
                                           B_TRUE);
                if (sp->slab_refcnt == 0)
                    cp->cache_defrag->kmd_slabs_freed++;
                mutex_enter(&cp->cache_lock);
                kmem_slab_move_yes(cp, sp, callback->kmm_from_buf);
                mutex_exit(&cp->cache_lock);
            }
            break;
        default:
            panic("'%s' (%p) unexpected move callback response %d\n",
                  cp->cache_name, (void *)cp, response);
    }

    kmem_slab_free_constructed(cp, callback->kmm_to_buf, B_FALSE);
    kmem_move_end(cp, callback);
}

/* Return B_FALSE if there is insufficient memory for the move request. */
static boolean_t
kmem_move_begin(kmem_cache_t *cp, kmem_slab_t *sp, void *buf, int flags)
{
    void *to_buf;
    avl_index_t index;
    kmem_move_t *callback, *pending;
    ulong_t n;

    ASSERT(taskq_member(kmem_taskq, curthread));
    ASSERT(MUTEX_NOT_HELD(&cp->cache_lock));
    ASSERT(sp->slab_flags & KMEM_SLAB_MOVE_PENDING);

    callback = kmem_cache_alloc(kmem_move_cache, KM_NOSLEEP);
    if (callback == NULL) {
        KMEM_STAT_ADD(kmem_move_stats.kms_callback_alloc_fail);
        return (B_FALSE);
    }

    callback->kmm_from_slab = sp;
    callback->kmm_from_buf = buf;
    callback->kmm_flags = flags;

    mutex_enter(&cp->cache_lock);

    n = avl_numnodes(&cp->cache_partial_slabs);
    if ((n == 0) || ((n == 1) && !(flags & KMM_DEBUG))) {
        mutex_exit(&cp->cache_lock);
        kmem_cache_free(kmem_move_cache, callback);
        return (B_TRUE); /* there is no need for the move request */
    }

    pending = avl_find(&cp->cache_defrag->kmd_moves_pending, buf, &index);
    if (pending != NULL) {
        /*
         * If the move is already pending and we're desperate now,
         * update the move flags.
         */
        if (flags & KMM_DESPERATE) {
            pending->kmm_flags |= KMM_DESPERATE;
        }
        mutex_exit(&cp->cache_lock);
        KMEM_STAT_ADD(kmem_move_stats.kms_already_pending);
        kmem_cache_free(kmem_move_cache, callback);
        return (B_TRUE);
    }

    to_buf = kmem_slab_alloc_impl(cp, avl_first(&cp->cache_partial_slabs),
                                  B_FALSE);
    callback->kmm_to_buf = to_buf;
    avl_insert(&cp->cache_defrag->kmd_moves_pending, callback, index);

    mutex_exit(&cp->cache_lock);

    if (!taskq_dispatch(kmem_move_taskq, (task_func_t *)kmem_move_buffer,
                        callback, TQ_NOSLEEP)) {
        KMEM_STAT_ADD(kmem_move_stats.kms_callback_taskq_fail);
        mutex_enter(&cp->cache_lock);
        avl_remove(&cp->cache_defrag->kmd_moves_pending, callback);
        mutex_exit(&cp->cache_lock);
        kmem_slab_free(cp, to_buf);
        kmem_cache_free(kmem_move_cache, callback);
        return (B_FALSE);
    }

    return (B_TRUE);
}

static void
kmem_move_end(kmem_cache_t *cp, kmem_move_t *callback)
{
    avl_index_t index;

    ASSERT(cp->cache_defrag != NULL);
    ASSERT(taskq_member(kmem_move_taskq, curthread));
    ASSERT(MUTEX_NOT_HELD(&cp->cache_lock));

    mutex_enter(&cp->cache_lock);
    VERIFY(avl_find(&cp->cache_defrag->kmd_moves_pending,
                    callback->kmm_from_buf, &index) != NULL);
    avl_remove(&cp->cache_defrag->kmd_moves_pending, callback);
    if (avl_is_empty(&cp->cache_defrag->kmd_moves_pending)) {
        list_t *deadlist = &cp->cache_defrag->kmd_deadlist;
        kmem_slab_t *sp;

        /*
         * The last pending move completed. Release all slabs from the
         * front of the dead list except for any slab at the tail that
         * needs to be released from the context of kmem_move_buffers().
         * kmem deferred unmapping the buffers on these slabs in order
         * to guarantee that buffers passed to the move callback have
         * been touched only by kmem or by the client itself.
         */
        while ((sp = list_remove_head(deadlist)) != NULL) {
            if (sp->slab_flags & KMEM_SLAB_MOVE_PENDING) {
                list_insert_tail(deadlist, sp);
                break;
            }
            cp->cache_defrag->kmd_deadcount--;
            cp->cache_slab_destroy++;
            mutex_exit(&cp->cache_lock);
            kmem_slab_destroy(cp, sp);
            KMEM_STAT_ADD(kmem_move_stats.kms_dead_slabs_freed);
            mutex_enter(&cp->cache_lock);
        }
    }
    mutex_exit(&cp->cache_lock);
    kmem_cache_free(kmem_move_cache, callback);
}

/*
 * Move buffers from least used slabs first by scanning backwards from the end
 * of the partial slab list. Scan at most max_scan candidate slabs and move
 * buffers from at most max_slabs slabs (0 for all partial slabs in both cases).
 * If desperate to reclaim memory, move buffers from any partial slab, otherwise
 * skip slabs with a ratio of allocated buffers at or above the current
 * threshold. Return the number of unskipped slabs (at most max_slabs, -1 if the
 * scan is aborted) so that the caller can adjust the reclaimability threshold
 * depending on how many reclaimable slabs it finds.
 *
 * kmem_move_buffers() drops and reacquires cache_lock every time it issues a
 * move request, since it is not valid for kmem_move_begin() to call
 * kmem_cache_alloc() or taskq_dispatch() with cache_lock held.
 */
static int
kmem_move_buffers(kmem_cache_t *cp, size_t max_scan, size_t max_slabs,
                  int flags)
{
    kmem_slab_t *sp;
    void *buf;
    int i, j; /* slab index, buffer index */
    int s; /* reclaimable slabs */
    int b; /* allocated (movable) buffers on reclaimable slab */
    boolean_t success;
    int refcnt;
    int nomove;

    ASSERT(taskq_member(kmem_taskq, curthread));
    ASSERT(MUTEX_HELD(&cp->cache_lock));
    ASSERT(kmem_move_cache != NULL);
    ASSERT(cp->cache_move != NULL && cp->cache_defrag != NULL);
    ASSERT((flags & KMM_DEBUG) ? !avl_is_empty(&cp->cache_partial_slabs) :
           avl_numnodes(&cp->cache_partial_slabs) > 1);

    if (kmem_move_blocked) {
        return (0);
    }

    if (kmem_move_fulltilt) {
        flags |= KMM_DESPERATE;
    }

    if (max_scan == 0 || (flags & KMM_DESPERATE)) {
        /*
         * Scan as many slabs as needed to find the desired number of
         * candidate slabs.
         */
        max_scan = (size_t)-1;
    }

    if (max_slabs == 0 || (flags & KMM_DESPERATE)) {
        /* Find as many candidate slabs as possible. */
        max_slabs = (size_t)-1;
    }

    sp = avl_last(&cp->cache_partial_slabs);
    ASSERT(KMEM_SLAB_IS_PARTIAL(sp));
    for (i = 0, s = 0; (i < max_scan) && (s < max_slabs) && (sp != NULL) &&
         ((sp != avl_first(&cp->cache_partial_slabs)) ||
          (flags & KMM_DEBUG));
         sp = AVL_PREV(&cp->cache_partial_slabs, sp), i++) {

        if (!kmem_slab_is_reclaimable(cp, sp, flags)) {
            continue;
        }
        s++;

        /* Look for allocated buffers to move. */
        for (j = 0, b = 0, buf = sp->slab_base;
             (j < sp->slab_chunks) && (b < sp->slab_refcnt);
             buf = (((char *)buf) + cp->cache_chunksize), j++) {

            if (kmem_slab_allocated(cp, sp, buf) == NULL) {
                continue;
            }

            b++;

            /*
             * Prevent the slab from being destroyed while we drop
             * cache_lock and while the pending move is not yet
             * registered. Flag the pending move while
             * kmd_moves_pending may still be empty, since we can't
             * yet rely on a non-zero pending move count to prevent
             * the slab from being destroyed.
             */
            ASSERT(!(sp->slab_flags & KMEM_SLAB_MOVE_PENDING));
            sp->slab_flags |= KMEM_SLAB_MOVE_PENDING;
            /*
             * Recheck refcnt and nomove after reacquiring the lock,
             * since these control the order of partial slabs, and
             * we want to know if we can pick up the scan where we
             * left off.
             */
            refcnt = sp->slab_refcnt;
            nomove = (sp->slab_flags & KMEM_SLAB_NOMOVE);
            mutex_exit(&cp->cache_lock);

            success = kmem_move_begin(cp, sp, buf, flags);

            /*
             * Now, before the lock is reacquired, kmem could
             * process all pending move requests and purge the
             * deadlist, so that upon reacquiring the lock, sp has
             * been remapped. Or, the client may free all the
             * objects on the slab while the pending moves are still
             * on the taskq. Therefore, the KMEM_SLAB_MOVE_PENDING
             * flag causes the slab to be put at the end of the
             * deadlist and prevents it from being destroyed, since
             * we plan to destroy it here after reacquiring the
             * lock.
             */
            mutex_enter(&cp->cache_lock);
            ASSERT(sp->slab_flags & KMEM_SLAB_MOVE_PENDING);
            sp->slab_flags &= ~KMEM_SLAB_MOVE_PENDING;

            if (sp->slab_refcnt == 0) {
                list_t *deadlist =
                &cp->cache_defrag->kmd_deadlist;
                list_remove(deadlist, sp);

                if (!avl_is_empty(
                                  &cp->cache_defrag->kmd_moves_pending)) {
                    /*
                     * A pending move makes it unsafe to
                     * destroy the slab, because even though
                     * the move is no longer needed, the
                     * context where that is determined
                     * requires the slab to exist.
                     * Fortunately, a pending move also
                     * means we don't need to destroy the
                     * slab here, since it will get
                     * destroyed along with any other slabs
                     * on the deadlist after the last
                     * pending move completes.
                     */
                    list_insert_head(deadlist, sp);
                    KMEM_STAT_ADD(kmem_move_stats.
                                  kms_endscan_slab_dead);
                    return (-1);
                }

                /*
                 * Destroy the slab now if it was completely
                 * freed while we dropped cache_lock and there
                 * are no pending moves. Since slab_refcnt
                 * cannot change once it reaches zero, no new
                 * pending moves from that slab are possible.
                 */
                cp->cache_defrag->kmd_deadcount--;
                cp->cache_slab_destroy++;
                mutex_exit(&cp->cache_lock);
                kmem_slab_destroy(cp, sp);
                KMEM_STAT_ADD(kmem_move_stats.
                              kms_dead_slabs_freed);
                KMEM_STAT_ADD(kmem_move_stats.
                              kms_endscan_slab_destroyed);
                mutex_enter(&cp->cache_lock);
                /*
                 * Since we can't pick up the scan where we left
                 * off, abort the scan and say nothing about the
                 * number of reclaimable slabs.
                 */
                return (-1);
            }

            if (!success) {
                /*
                 * Abort the scan if there is not enough memory
                 * for the request and say nothing about the
                 * number of reclaimable slabs.
                 */
                KMEM_STAT_COND_ADD(s < max_slabs,
                                   kmem_move_stats.kms_endscan_nomem);
                return (-1);
            }

            /*
             * The slab's position changed while the lock was
             * dropped, so we don't know where we are in the
             * sequence any more.
             */
            if (sp->slab_refcnt != refcnt) {
                /*
                 * If this is a KMM_DEBUG move, the slab_refcnt
                 * may have changed because we allocated a
                 * destination buffer on the same slab. In that
                 * case, we're not interested in counting it.
                 */
                KMEM_STAT_COND_ADD(!(flags & KMM_DEBUG) &&
                                   (s < max_slabs),
                                   kmem_move_stats.kms_endscan_refcnt_changed);
                return (-1);
            }
            if ((sp->slab_flags & KMEM_SLAB_NOMOVE) != nomove) {
                KMEM_STAT_COND_ADD(s < max_slabs,
                                   kmem_move_stats.kms_endscan_nomove_changed);
                return (-1);
            }

            /*
             * Generating a move request allocates a destination
             * buffer from the slab layer, bumping the first partial
             * slab if it is completely allocated. If the current
             * slab becomes the first partial slab as a result, we
             * can't continue to scan backwards.
             *
             * If this is a KMM_DEBUG move and we allocated the
             * destination buffer from the last partial slab, then
             * the buffer we're moving is on the same slab and our
             * slab_refcnt has changed, causing us to return before
             * reaching here if there are no partial slabs left.
             */
            ASSERT(!avl_is_empty(&cp->cache_partial_slabs));
            if (sp == avl_first(&cp->cache_partial_slabs)) {
                /*
                 * We're not interested in a second KMM_DEBUG
                 * move.
                 */
                goto end_scan;
            }
        }
    }
end_scan:

    KMEM_STAT_COND_ADD(!(flags & KMM_DEBUG) &&
                       (s < max_slabs) &&
                       (sp == avl_first(&cp->cache_partial_slabs)),
                       kmem_move_stats.kms_endscan_freelist);

    return (s);
}

typedef struct kmem_move_notify_args {
    kmem_cache_t *kmna_cache;
    void *kmna_buf;
} kmem_move_notify_args_t;

static void
kmem_cache_move_notify_task(void *arg)
{
    kmem_move_notify_args_t *args = arg;
    kmem_cache_t *cp = args->kmna_cache;
    void *buf = args->kmna_buf;
    kmem_slab_t *sp;

    ASSERT(taskq_member(kmem_taskq, curthread));
    ASSERT(list_link_active(&cp->cache_link));

    zfs_kmem_free(args, sizeof (kmem_move_notify_args_t));
    mutex_enter(&cp->cache_lock);
    sp = kmem_slab_allocated(cp, NULL, buf);

    /* Ignore the notification if the buffer is no longer allocated. */
    if (sp == NULL) {
        mutex_exit(&cp->cache_lock);
        return;
    }

    /* Ignore the notification if there's no reason to move the buffer. */
    if (avl_numnodes(&cp->cache_partial_slabs) > 1) {
        /*
         * So far the notification is not ignored. Ignore the
         * notification if the slab is not marked by an earlier refusal
         * to move a buffer.
         */
        if (!(sp->slab_flags & KMEM_SLAB_NOMOVE) &&
            (sp->slab_later_count == 0)) {
            mutex_exit(&cp->cache_lock);
            return;
        }

        kmem_slab_move_yes(cp, sp, buf);
        ASSERT(!(sp->slab_flags & KMEM_SLAB_MOVE_PENDING));
        sp->slab_flags |= KMEM_SLAB_MOVE_PENDING;
        mutex_exit(&cp->cache_lock);
        /* see kmem_move_buffers() about dropping the lock */
        (void) kmem_move_begin(cp, sp, buf, KMM_NOTIFY);
        mutex_enter(&cp->cache_lock);
        ASSERT(sp->slab_flags & KMEM_SLAB_MOVE_PENDING);
        sp->slab_flags &= ~KMEM_SLAB_MOVE_PENDING;
        if (sp->slab_refcnt == 0) {
            list_t *deadlist = &cp->cache_defrag->kmd_deadlist;
            list_remove(deadlist, sp);

            if (!avl_is_empty(
                              &cp->cache_defrag->kmd_moves_pending)) {
                list_insert_head(deadlist, sp);
                mutex_exit(&cp->cache_lock);
                KMEM_STAT_ADD(kmem_move_stats.
                              kms_notify_slab_dead);
                return;
            }

            cp->cache_defrag->kmd_deadcount--;
            cp->cache_slab_destroy++;
            mutex_exit(&cp->cache_lock);
            kmem_slab_destroy(cp, sp);
            KMEM_STAT_ADD(kmem_move_stats.kms_dead_slabs_freed);
            KMEM_STAT_ADD(kmem_move_stats.
                          kms_notify_slab_destroyed);
            return;
        }
    } else {
        kmem_slab_move_yes(cp, sp, buf);
    }
    mutex_exit(&cp->cache_lock);
}

void
kmem_cache_move_notify(kmem_cache_t *cp, void *buf)
{
    kmem_move_notify_args_t *args;

    KMEM_STAT_ADD(kmem_move_stats.kms_notify);
    args = zfs_kmem_alloc(sizeof (kmem_move_notify_args_t), KM_NOSLEEP);
    if (args != NULL) {
        args->kmna_cache = cp;
        args->kmna_buf = buf;
        if (!taskq_dispatch(kmem_taskq,
                            (task_func_t *)kmem_cache_move_notify_task, args,
                            TQ_NOSLEEP))
            zfs_kmem_free(args, sizeof (kmem_move_notify_args_t));
    }
}

static void
kmem_cache_defrag(kmem_cache_t *cp)
{
    size_t n;

    ASSERT(cp->cache_defrag != NULL);

    mutex_enter(&cp->cache_lock);
    n = avl_numnodes(&cp->cache_partial_slabs);
    if (n > 1) {
        /* kmem_move_buffers() drops and reacquires cache_lock */
        KMEM_STAT_ADD(kmem_move_stats.kms_defrags);
        cp->cache_defrag->kmd_defrags++;
        (void) kmem_move_buffers(cp, n, 0, KMM_DESPERATE);
    }
    mutex_exit(&cp->cache_lock);
}

/* Is this cache above the fragmentation threshold? */
static boolean_t
kmem_cache_frag_threshold(kmem_cache_t *cp, uint64_t nfree)
{
    /*
     *	nfree		kmem_frag_numer
     * ------------------ > ---------------
     * cp->cache_buftotal	kmem_frag_denom
     */
    return ((nfree * kmem_frag_denom) >
            (cp->cache_buftotal * kmem_frag_numer));
}

static boolean_t
kmem_cache_is_fragmented(kmem_cache_t *cp, boolean_t *doreap)
{
    boolean_t fragmented;
    uint64_t nfree;

    ASSERT(MUTEX_HELD(&cp->cache_lock));
    *doreap = B_FALSE;

    if (kmem_move_fulltilt) {
        if (avl_numnodes(&cp->cache_partial_slabs) > 1) {
            return (B_TRUE);
        }
    } else {
        if ((cp->cache_complete_slab_count + avl_numnodes(
                                                          &cp->cache_partial_slabs)) < kmem_frag_minslabs) {
            return (B_FALSE);
        }
    }

    nfree = cp->cache_bufslab;
    fragmented = ((avl_numnodes(&cp->cache_partial_slabs) > 1) &&
                  kmem_cache_frag_threshold(cp, nfree));

    /*
     * Free buffers in the magazine layer appear allocated from the point of
     * view of the slab layer. We want to know if the slab layer would
     * appear fragmented if we included free buffers from magazines that
     * have fallen out of the working set.
     */
    if (!fragmented) {
        long reap;

        mutex_enter(&cp->cache_depot_lock);
        reap = MIN(cp->cache_full.ml_reaplimit, cp->cache_full.ml_min);
        reap = MIN(reap, cp->cache_full.ml_total);
        mutex_exit(&cp->cache_depot_lock);

        nfree += ((uint64_t)reap * cp->cache_magtype->mt_magsize);
        if (kmem_cache_frag_threshold(cp, nfree)) {
            *doreap = B_TRUE;
        }
    }

    return (fragmented);
}

/* Called periodically from kmem_taskq */
static void
kmem_cache_scan(kmem_cache_t *cp)
{
    boolean_t reap = B_FALSE;
    kmem_defrag_t *kmd;

    ASSERT(taskq_member(kmem_taskq, curthread));

    mutex_enter(&cp->cache_lock);

    kmd = cp->cache_defrag;
    if (kmd->kmd_consolidate > 0) {
        kmd->kmd_consolidate--;
        mutex_exit(&cp->cache_lock);
        kmem_cache_reap(cp);
        return;
    }

    if (kmem_cache_is_fragmented(cp, &reap)) {
        size_t slabs_found;

        /*
         * Consolidate reclaimable slabs from the end of the partial
         * slab list (scan at most kmem_reclaim_scan_range slabs to find
         * reclaimable slabs). Keep track of how many candidate slabs we
         * looked for and how many we actually found so we can adjust
         * the definition of a candidate slab if we're having trouble
         * finding them.
         *
         * kmem_move_buffers() drops and reacquires cache_lock.
         */
        KMEM_STAT_ADD(kmem_move_stats.kms_scans);
        kmd->kmd_scans++;
        slabs_found = kmem_move_buffers(cp, kmem_reclaim_scan_range,
                                        kmem_reclaim_max_slabs, 0);
//        if (slabs_found >= 0) {
            kmd->kmd_slabs_sought += kmem_reclaim_max_slabs;
            kmd->kmd_slabs_found += slabs_found;
//        }

        if (++kmd->kmd_tries >= kmem_reclaim_scan_range) {
            kmd->kmd_tries = 0;

            /*
             * If we had difficulty finding candidate slabs in
             * previous scans, adjust the threshold so that
             * candidates are easier to find.
             */
            if (kmd->kmd_slabs_found == kmd->kmd_slabs_sought) {
                kmem_adjust_reclaim_threshold(kmd, -1);
            } else if ((kmd->kmd_slabs_found * 2) <
                       kmd->kmd_slabs_sought) {
                kmem_adjust_reclaim_threshold(kmd, 1);
            }
            kmd->kmd_slabs_sought = 0;
            kmd->kmd_slabs_found = 0;
        }
    } else {
        kmem_reset_reclaim_threshold(cp->cache_defrag);
#ifdef	DEBUG
        if (!avl_is_empty(&cp->cache_partial_slabs)) {
            /*
             * In a debug kernel we want the consolidator to
             * run occasionally even when there is plenty of
             * memory.
             */
            uint16_t debug_rand;

            (void) random_get_bytes((uint8_t *)&debug_rand, 2);
            if (!kmem_move_noreap &&
                ((debug_rand % kmem_mtb_reap) == 0)) {
                mutex_exit(&cp->cache_lock);
                KMEM_STAT_ADD(kmem_move_stats.kms_debug_reaps);
                kmem_cache_reap(cp);
                return;
            } else if ((debug_rand % kmem_mtb_move) == 0) {
                KMEM_STAT_ADD(kmem_move_stats.kms_scans);
                KMEM_STAT_ADD(kmem_move_stats.kms_debug_scans);
                kmd->kmd_scans++;
                (void) kmem_move_buffers(cp,
                                         kmem_reclaim_scan_range, 1, KMM_DEBUG);
            }
        }
#endif	/* DEBUG */
    }

    mutex_exit(&cp->cache_lock);

    if (reap) {
        KMEM_STAT_ADD(kmem_move_stats.kms_scan_depot_ws_reaps);
        kmem_depot_ws_reap(cp);
    }
}

//===============================================================
// Status
//===============================================================

size_t
kmem_num_pages_wanted()
{
    uint64_t tmp = num_pages_wanted;
    num_pages_wanted = 0;
    return tmp;
}

size_t
kmem_size(void)
{
    return (physmem * PAGE_SIZE);
}

size_t
kmem_used(void)
{
    return segkmem_total_mem_allocated;
}


int spl_vm_pool_low(void)
{
    int r = machine_is_swapping;
    machine_is_swapping = 0;
    return r;
}

//===============================================================
// String handling
//===============================================================

void
strfree(char *str)
{
    zfs_kmem_free(str, strlen(str) + 1);
}

char *kvasprintf(const char *fmt, va_list ap)
{
    unsigned int len;
    char *p;
    va_list aq;

    va_copy(aq, ap);
    len = vsnprintf(NULL, 0, fmt, aq);
    va_end(aq);

    p = zfs_kmem_alloc(len+1, KM_SLEEP);
    if (!p)
        return NULL;

    vsnprintf(p, len+1, fmt, ap);

    return p;
}

char *
kmem_vasprintf(const char *fmt, va_list ap)
{
    va_list aq;
    char *ptr;

    do {
        va_copy(aq, ap);
        ptr = kvasprintf(fmt, aq);
        va_end(aq);
    } while (ptr == NULL);

    return ptr;
}

char *
kmem_asprintf(const char *fmt, ...)
{
    va_list ap;
    char *ptr;

    do {
        va_start(ap, fmt);
        ptr = kvasprintf(fmt, ap);
        va_end(ap);
    } while (ptr == NULL);

    return ptr;
<<<<<<< HEAD
=======
}

void spl_register_oids(void)
{
    sysctl_register_oid(&sysctl__spl);
    sysctl_register_oid(&sysctl__spl_kmem_bytes_total);
    sysctl_register_oid(&sysctl__spl_num_threads);
    sysctl_register_oid(&sysctl__spl_mutex_total);
}

void spl_unregister_oids(void)
{
    sysctl_unregister_oid(&sysctl__spl);
    sysctl_unregister_oid(&sysctl__spl_kmem_bytes_total);
    sysctl_unregister_oid(&sysctl__spl_num_threads);
    sysctl_unregister_oid(&sysctl__spl_mutex_total);
>>>>>>> 9ccfc7d6
}<|MERGE_RESOLUTION|>--- conflicted
+++ resolved
@@ -47,7 +47,6 @@
 //===============================================================
 //#define PRINT_CACHE_STATS 1
 
-<<<<<<< HEAD
 // Uncomment to turn on kmems' debug features.
 //#define DEBUG 1
 
@@ -72,10 +71,6 @@
 
 // Can be polled to determine if the VM is experiecing
 // a shortage of free pages.
-=======
-extern uint64_t spl_mutex_total;
-
->>>>>>> 9ccfc7d6
 extern int vm_pool_low(void);
 
 // Kernel API for monitoring memory pressure.
@@ -850,6 +845,38 @@
     return (lhp);
 }
 
+
+static void
+kmem_log_fini(kmem_log_header_t *lhp)
+{
+    int nchunks = 4 * max_ncpus;
+    size_t lhsize = (size_t)&((kmem_log_header_t *)0)->lh_cpu[max_ncpus];
+    int i;
+
+
+
+    for (i = 0; i < max_ncpus; i++) {
+        kmem_cpu_log_header_t *clhp = &lhp->lh_cpu[i];
+        mutex_destroy(&clhp->clh_lock);
+    }
+
+    vmem_free(kmem_log_arena,
+			  lhp->lh_free,
+			  nchunks * sizeof (int));
+
+	vmem_free(kmem_log_arena,
+			  lhp->lh_base,
+			  lhp->lh_chunksize * nchunks);
+
+    mutex_destroy(&lhp->lh_lock);
+
+    lhsize = P2ROUNDUP(lhsize, KMEM_ALIGN);
+    vmem_xfree(kmem_log_arena,
+			   lhp,
+			   lhsize);
+}
+
+
 static void *
 kmem_log_enter(kmem_log_header_t *lhp, void *data, size_t size)
 {
@@ -1880,7 +1907,6 @@
     kmem_cpu_cache_t *ccp = KMEM_CPU_CACHE(cp);
     kmem_magazine_t *fmp;
     void *buf;
-
     mutex_enter(&ccp->cc_lock);
     for (;;) {
         /*
@@ -2180,7 +2206,7 @@
 kmem_slab_prefill(kmem_cache_t *cp, kmem_slab_t *sp)
 {
     kmem_cpu_cache_t *ccp = KMEM_CPU_CACHE(cp);
-    int cache_flags = cp->cache_flags;
+    //int cache_flags = cp->cache_flags;
 
     kmem_bufctl_t *next, *head;
     size_t nbufs;
@@ -3531,6 +3557,7 @@
     kmem_cache_magazine_purge(cp);
 
     mutex_enter(&cp->cache_lock);
+
     if (cp->cache_buftotal != 0)
         cmn_err(CE_WARN, "kmem_cache_destroy: '%s' (%p) not empty",
                 cp->cache_name, (void *)cp);
@@ -3559,7 +3586,7 @@
                   (cp->cache_hash_mask + 1) * sizeof (void *));
 
     for (cpu_seqid = 0; cpu_seqid < max_ncpus; cpu_seqid++)
-        mutex_destroy(&cp->cache_cpu[cpu_seqid].cc_lock);
+        mutex_destroy(&cp->cache_cpu[cpu_seqid].cc_lock);     // XNU
 
     mutex_destroy(&cp->cache_depot_lock);
     mutex_destroy(&cp->cache_lock);
@@ -3619,6 +3646,48 @@
 
         while (size <= cache_size) {
             alloc_table[(size - 1) >> shift] = cp;
+            size += table_unit;
+        }
+    }
+
+    ASSERT(size > maxbuf);		/* i.e. maxbuf <= max(cache_size) */
+}
+
+static void
+kmem_alloc_caches_destroy(const int *array, size_t count,
+                         kmem_cache_t **alloc_table, size_t maxbuf, uint_t shift)
+{
+    size_t table_unit = (1 << shift); /* range of one alloc_table entry */
+    size_t size = table_unit;
+    int i;
+
+    for (i = 0; i < count; i++) {
+        size_t cache_size = array[i];
+        size_t align = KMEM_ALIGN;
+        kmem_cache_t *cp;
+
+        /* if the table has an entry for maxbuf, we're done */
+        if (size > maxbuf)
+            break;
+
+        /* cache size must be a multiple of the table unit */
+        ASSERT(P2PHASE(cache_size, table_unit) == 0);
+
+        /*
+         * If they allocate a multiple of the coherency granularity,
+         * they get a coherency-granularity-aligned address.
+         */
+        if (IS_P2ALIGNED(cache_size, 64))
+            align = 64;
+        if (IS_P2ALIGNED(cache_size, PAGESIZE))
+            align = PAGESIZE;
+
+		cp = alloc_table[(size - 1) >> shift];
+		kmem_cache_destroy(cp);
+        //cp = kmem_cache_create(name, cache_size, align,
+		//               NULL, NULL, NULL, NULL, NULL, KMC_KMEM_ALLOC);
+
+        while (size <= cache_size) {
             size += table_unit;
         }
     }
@@ -3724,6 +3793,83 @@
     kmem_big_alloc_table_max = maxbuf >> KMEM_BIG_SHIFT;
 }
 
+
+static void
+kmem_cache_fini(int pass, int use_large_pages)
+{
+    int i;
+    size_t maxbuf;
+    kmem_magtype_t *mtp;
+
+    if (pass == 2) {
+
+        /* Figure out what our maximum cache size is */
+        maxbuf = kmem_max_cached;
+        if (maxbuf <= KMEM_MAXBUF) {
+            maxbuf = 0;
+            kmem_max_cached = KMEM_MAXBUF;
+        } else {
+            size_t size = 0;
+            size_t max =
+            sizeof (kmem_big_alloc_sizes) / sizeof (int);
+            /*
+             * Round maxbuf up to an existing cache size.  If maxbuf
+             * is larger than the largest cache, we truncate it to
+             * the largest cache's size.
+             */
+            for (i = 0; i < max; i++) {
+                size = kmem_big_alloc_sizes[i];
+                if (maxbuf <= size)
+                    break;
+            }
+            kmem_max_cached = maxbuf = size;
+        }
+
+    } else {
+        /*
+         * During the first pass, the kmem_alloc_* caches
+         * are treated as metadata.
+         */
+        kmem_default_arena = kmem_msb_arena;
+        maxbuf = KMEM_BIG_MAXBUF_32BIT;
+    }
+
+
+    kmem_alloc_caches_destroy(
+                             kmem_big_alloc_sizes, sizeof (kmem_big_alloc_sizes) / sizeof (int),
+                             kmem_big_alloc_table, maxbuf, KMEM_BIG_SHIFT);
+
+    kmem_alloc_caches_destroy(
+                             kmem_alloc_sizes, sizeof (kmem_alloc_sizes) / sizeof (int),
+                             kmem_alloc_table, KMEM_MAXBUF, KMEM_ALIGN_SHIFT);
+
+
+	if (pass == 2) {
+		vmem_destroy(kmem_va_arena);
+		vmem_destroy(kmem_default_arena);
+	}
+
+	kmem_cache_destroy(kmem_bufctl_audit_cache);
+
+	kmem_cache_destroy(kmem_bufctl_cache);
+
+	kmem_cache_destroy(kmem_slab_cache);
+
+    for (i = 0; i < sizeof (kmem_magtype) / sizeof (*mtp); i++) {
+        mtp = &kmem_magtype[i];
+
+		kmem_depot_ws_reap(mtp->mt_cache);
+
+		if (!mtp->mt_cache->cache_buftotal)
+			kmem_cache_destroy(mtp->mt_cache);
+		else
+			printf("kmem_cache_destroy(kmem_magtype[%u] still has allocations %llu\n",
+				   i,
+				   mtp->mt_cache->cache_buftotal);
+	}
+
+}
+
 static void release_memory(uint64_t num_pages)
 {
 	if (likely(num_pages > 0)) {
@@ -3779,7 +3925,7 @@
 void
 spl_kmem_init(uint64_t total_memory)
 {
-    kmem_cache_t *cp;
+    //kmem_cache_t *cp;
     int old_kmem_flags = kmem_flags;
     int use_large_pages = 0;
     size_t maxverify, minfirewall;
@@ -3835,7 +3981,7 @@
     kmem_log_arena = vmem_create("kmem_log", NULL, 0, KMEM_ALIGN,
                                  segkmem_alloc, segkmem_free, heap_arena, 0, VM_SLEEP);
 
-	segkmem_zio_init(virtual_space_start, virtual_space_end);
+	segkmem_zio_init((void *)virtual_space_start, (void *)virtual_space_end);
 
 #ifndef APPLE
 //    kmem_firewall_va_arena = vmem_create("kmem_firewall_va",
@@ -3942,7 +4088,6 @@
 
     kmem_failure_log = kmem_log_init(kmem_failure_log_size);
 
-<<<<<<< HEAD
     kmem_slab_log = kmem_log_init(kmem_slab_log_size);
 
 #ifndef APPLE
@@ -4001,36 +4146,6 @@
 	// Install spl kstats
 	spl_ksp = kstat_create("spl", 0, "spl_misc", "misc", KSTAT_TYPE_NAMED,
 							   sizeof (spl_stats) / sizeof (kstat_named_t), KSTAT_FLAG_VIRTUAL);
-=======
-SYSCTL_QUAD(_spl, OID_AUTO, mutex_total, CTLFLAG_RD,
-            &spl_mutex_total, "mutex in use");
-
-extern uint32_t zfs_threads;
-SYSCTL_INT(_spl, OID_AUTO, num_threads,
-           CTLFLAG_RD, &zfs_threads, 0,
-           "Num threads");
-
-void *
-zfs_kmem_alloc(size_t size, int kmflags)
-{
-    ASSERT(size);
-	void *p;
-
-	do {
-
-		p = bmalloc(size);
-
-		if (p) {
-			if (kmflags & KM_ZERO) {
-				bzero(p, size);
-			}
-			atomic_add_64(&total_in_use, size);
-			break;
-		} else {
-			printf("[spl] kmem_alloc(%lu) failed: \n", size);
-		}
-	} while(1);
->>>>>>> 9ccfc7d6
 
 	if (spl_ksp != NULL) {
 		spl_ksp->ks_data = &spl_stats;
@@ -4059,6 +4174,42 @@
 spl_kmem_fini(void)
 {
 	kstat_delete(spl_ksp);
+
+	kmem_log_fini(kmem_slab_log);
+    kmem_log_fini(kmem_failure_log);
+
+    if (kmem_flags & (KMF_CONTENTS | KMF_RANDOMIZE)) {
+        if (kmem_content_log_size == 0)
+            kmem_content_log_size = kmem_maxavail() / 50;
+        kmem_log_fini(kmem_content_log);
+    }
+
+    if (kmem_flags & (KMF_AUDIT | KMF_RANDOMIZE)) {
+        if (kmem_transaction_log_size == 0)
+            kmem_transaction_log_size = kmem_maxavail() / 50;
+		kmem_log_fini(kmem_transaction_log);
+    }
+
+	kmem_cache_fini(2, /*use_large_pages*/ 0);
+
+	vmem_destroy(kmem_oversize_arena);
+
+	segkmem_zio_fini();
+
+	vmem_destroy(kmem_log_arena);
+	vmem_destroy(kmem_hash_arena);
+	vmem_destroy(kmem_cache_arena);
+	vmem_destroy(kmem_msb_arena);
+	vmem_destroy(kmem_metadata_arena);
+
+	kernelheap_fini();
+
+	list_destroy(&kmem_caches);
+
+	mutex_destroy(&kmem_cache_kstat_lock);
+	mutex_destroy(&kmem_flags_lock);
+	mutex_destroy(&kmem_cache_lock);
+
 }
 
 static void
@@ -4081,6 +4232,18 @@
                                             minclsyspri, 100, INT_MAX, TASKQ_PREPOPULATE);
 }
 
+void kmem_move_fini(void)
+{
+
+	taskq_wait(kmem_move_taskq);
+	taskq_destroy(kmem_move_taskq);
+	kmem_move_taskq = 0;
+
+	kmem_cache_destroy(kmem_move_cache);
+	kmem_cache_destroy(kmem_defrag_cache);
+
+}
+
 void
 spl_kmem_thread_init(void)
 {
@@ -4108,15 +4271,14 @@
 
 	printf("SPL: wait for taskqs to empty\n");
 	taskq_wait(kmem_taskq);
-	taskq_wait(kmem_move_taskq);
 
 	printf("SPL: destroy taskq\n");
 	taskq_destroy(kmem_taskq);
-	taskq_destroy(kmem_move_taskq);
 	kmem_taskq = 0;
-	kmem_move_taskq = 0;
 
 	// FIXME - maybe it should tear down for symmetry
+	kmem_move_fini();
+
 }
 
 void
@@ -5236,23 +5398,4 @@
     } while (ptr == NULL);
 
     return ptr;
-<<<<<<< HEAD
-=======
-}
-
-void spl_register_oids(void)
-{
-    sysctl_register_oid(&sysctl__spl);
-    sysctl_register_oid(&sysctl__spl_kmem_bytes_total);
-    sysctl_register_oid(&sysctl__spl_num_threads);
-    sysctl_register_oid(&sysctl__spl_mutex_total);
-}
-
-void spl_unregister_oids(void)
-{
-    sysctl_unregister_oid(&sysctl__spl);
-    sysctl_unregister_oid(&sysctl__spl_kmem_bytes_total);
-    sysctl_unregister_oid(&sysctl__spl_num_threads);
-    sysctl_unregister_oid(&sysctl__spl_mutex_total);
->>>>>>> 9ccfc7d6
 }