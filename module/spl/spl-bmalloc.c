--- conflicted
+++ resolved
@@ -212,11 +212,7 @@
 	struct slice			*slice;
 	struct allocatable_row	*next;
 };
-<<<<<<< HEAD
- 
-=======
-
->>>>>>> deb81992
+
 /*
  * Make sure this structure remains a multiple of 8 bytes to prevent problems
  * with alignment of memory allocated to the caller.
@@ -297,24 +293,12 @@
 #endif /* SLICE_POISON_USER_SPACE */
 
 /*
-<<<<<<< HEAD
- * Maximum size of allocation size for which "small allocation mode"
- * will be enabled in the slices.
- */
-const sa_size_t MAX_SMALL_ALLOC_SIZE = 512; // bytes
-
-/*
- * Standardised size for large slices.
- */
-const sa_size_t LARGE_SLICE_SIZE = 4096 + (128 * 1024); // bytes
-=======
  * Slices of memory that have no allocations in them will be returned to the
  * memory pool for use by other slice allocators. SA_MAX_POOL_FREE_MEM_AGE:
  * After being placed in the pool, if not claimed by a slice, the memory is
  * released to the underlying alloctor.
  */
 const sa_hrtime_t SA_MAX_POOL_FREE_MEM_AGE = 120 * SA_NSEC_PER_SEC;
->>>>>>> deb81992
 
 /*
  * Once there are no remaining allocations from a slice of memory, the Slice
@@ -486,11 +470,7 @@
 	allocatable_row_t *tmp = row;
 	tmp++;
 	unsigned char *user_memory = (unsigned char *)tmp;
-<<<<<<< HEAD
-
-=======
-	
->>>>>>> deb81992
+	
 	for (int i = 0; i < slice->sa->max_alloc_size; i++, user_memory++) {
 		if (*user_memory != POISON_VALUE) {
 			poisoned = FALSE;
@@ -508,15 +488,9 @@
 	allocatable_row_t *tmp = row;
 	tmp++;
 	unsigned char *user_memory_end = (unsigned char *)tmp +
-<<<<<<< HEAD
-	    slice->sa->max_alloc_size;
-	unsigned char *user_memory = (unsigned char *)tmp;
-
-=======
 	slice->sa->max_alloc_size;
 	unsigned char *user_memory = (unsigned char *)tmp;
 	
->>>>>>> deb81992
 	if (slice->sa->max_alloc_size != row->allocated_bytes) {
 		user_memory += row->allocated_bytes;
 		
@@ -534,14 +508,6 @@
 
 static inline allocatable_row_t *
 slice_get_row_address(slice_t *slice, int index)
-<<<<<<< HEAD
-{
-	sa_byte_t *p = (sa_byte_t *)slice;
-	p = p + sizeof (slice_t) + (index * (slice->sa->max_alloc_size +
-	    sizeof (allocatable_row_t)));
-
-	return ((allocatable_row_t *)p);
-=======
 {
 	sa_byte_t *p = (sa_byte_t *)slice;
 	p = p + sizeof (slice_t) + (index * (slice->sa->max_alloc_size +
@@ -556,15 +522,6 @@
 	sa_byte_t *p = (sa_byte_t *)slice;
 	p = p + sizeof (slice_t) + (index * slice->sa->max_alloc_size);
 	return ((small_allocatable_row_t *)p);
->>>>>>> deb81992
-}
-
-static inline small_allocatable_row_t *
-slice_small_get_row_address(slice_t *slice, int index)
-{
-	sa_byte_t *p = (sa_byte_t *)slice;
-	p = p + sizeof (slice_t) + (index * slice->sa->max_alloc_size);
-	return ((small_allocatable_row_t *)p);
 }
 
 static inline void
@@ -573,17 +530,10 @@
 #ifdef SLICE_SPINLOCK
 	lck_spin_lock(slice->spinlock);
 #endif /* SLICE_SPINLOCK */
-<<<<<<< HEAD
-
+	
 	row->navigation.next = slice->free_list.large;
 	slice->free_list.large = row;
-
-=======
-	
-	row->navigation.next = slice->free_list.large;
-	slice->free_list.large = row;
-	
->>>>>>> deb81992
+	
 #ifdef SLICE_SPINLOCK
 	lck_spin_unlock(slice->spinlock);
 #endif /* SLICE_SPINLOCK */
@@ -607,19 +557,11 @@
 #ifdef SLICE_SPINLOCK
 		lck_spin_lock(slice->spinlock);
 #endif /* SLICE_SPINLOCK */
-<<<<<<< HEAD
-
+		
 		row = slice->free_list.large;
 		slice->free_list.large = row->navigation.next;
 		row->navigation.slice = slice;
-
-=======
-		
-		row = slice->free_list.large;
-		slice->free_list.large = row->navigation.next;
-		row->navigation.slice = slice;
-		
->>>>>>> deb81992
+		
 #ifdef SLICE_SPINLOCK
 		lck_spin_unlock(slice->spinlock);
 #endif /* SLICE_SPINLOCK */
@@ -656,11 +598,7 @@
 		
 	} else {
 		slice->free_list.large = 0;
-<<<<<<< HEAD
-
-=======
-		
->>>>>>> deb81992
+		
 #ifdef SLICE_CHECK_THREADS
 		slice->semaphore = 0;
 #endif /* SLICE_CHECK_THREADS */
@@ -728,32 +666,19 @@
 		if (row) {
 			slice->alloc_count++;
 		}
-<<<<<<< HEAD
-
+		
 		return (void*)(row);
 	} else {
-	
-=======
-		
-		return (void*)(row);
-	} else {
-		
->>>>>>> deb81992
+		
 #ifdef SLICE_CHECK_THREADS
 		Boolean res = OSCompareAndSwap64(0, 1, &slice->semaphore);
 		if (!res) {
 			REPORT0("slice_alloc - thread already present\n");
 		}
 #endif /* SLICE_CHECK_THREADS */
-<<<<<<< HEAD
-	
-	allocatable_row_t *row = slice_get_row(slice);
-	if (row) {
-=======
 		
 		allocatable_row_t *row = slice_get_row(slice);
 		if (row) {
->>>>>>> deb81992
 #ifdef SLICE_CHECK_ROW_HEADERS
 			if (row->prefix != ROW_HEADER_GUARD ||
 				row->suffix != ROW_HEADER_GUARD) {
@@ -767,17 +692,10 @@
 #endif /* SLICE_CHECK_FREE_SIZE */
 			
 #ifdef SLICE_CHECK_WRITE_AFTER_FREE
-<<<<<<< HEAD
-		if (!slice_row_is_poisoned(slice, row)) {
-			REPORT("slice_alloc - write after free detected - sa "
-			    "size %llu\n", slice->sa->max_alloc_size);
-		}
-=======
 			if (!slice_row_is_poisoned(slice, row)) {
 				REPORT("slice_alloc - write after free detected - sa "
 					   "size %llu\n", slice->sa->max_alloc_size);
 			}
->>>>>>> deb81992
 #endif /* SLICE_CHECK_WRITE_AFTER_FREE */
 			
 #ifdef SLICE_CHECK_BOUNDS_WRITE
@@ -793,11 +711,7 @@
 			OSDecrementAtomic64(&slice->semaphore);
 		}
 #endif /* SLICE_CHECK_THREADS */
-<<<<<<< HEAD
-
-=======
-		
->>>>>>> deb81992
+		
 		return ((void *)row);
 	}
 }
@@ -901,30 +815,14 @@
 slice_allocator_init(slice_allocator_t *sa, sa_size_t max_alloc_size)
 {
 	osif_zero_memory(sa, sizeof (slice_allocator_t));
-<<<<<<< HEAD
-
-	/* Select a memory pool allocation size of the allocator. */
-#ifndef DEBUG
-	if (max_alloc_size <=  MAX_SMALL_ALLOC_SIZE) {
-=======
 	
 	/* Select a memory pool allocation size of the allocator. */
 #ifndef DEBUG
 	if (max_alloc_size <=  512) {
->>>>>>> deb81992
 		sa->flags = SMALL_ALLOC;
 		sa->slice_size = PAGE_SIZE;
 	} else {
 		sa->flags = 0;
-<<<<<<< HEAD
-		sa->slice_size = LARGE_SLICE_SIZE;
-	}
-#else
-	sa->flags = 0;
-	sa->slice_size = LARGE_SLICE_SIZE;
-#endif
-
-=======
 		sa->slice_size = 4096 + 128*1024;
 	}
 #else
@@ -932,7 +830,6 @@
 	sa->slice_size = 4096 + 128*1024;
 #endif
 	
->>>>>>> deb81992
 	sa->spinlock = lck_spin_alloc_init(bmalloc_lock_group,
 									   bmalloc_lock_attr);
 	
@@ -951,11 +848,7 @@
 	
 	sa->max_alloc_size = max_alloc_size;
 	sa->num_allocs_per_slice = (sa->slice_size - sizeof (slice_t)) /
-<<<<<<< HEAD
-	    (sizeof (allocatable_row_t) + max_alloc_size);
-=======
 	(sizeof (allocatable_row_t) + max_alloc_size);
->>>>>>> deb81992
 }
 
 static void
@@ -1019,13 +912,8 @@
 #ifdef SA_CHECK_SLICE_SIZE
 	if (sa->max_alloc_size != slice->sa->max_alloc_size) {
 		REPORT("slice_allocator_alloc - alloc size (%llu) sa %llu slice"
-<<<<<<< HEAD
-		    " %llu\n", size, sa->max_alloc_size,
-		    slice->sa->max_alloc_size);
-=======
 			   " %llu\n", size, sa->max_alloc_size,
 			   slice->sa->max_alloc_size);
->>>>>>> deb81992
 	}
 #endif /* SA_CHECK_SLICE_SIZE */
 	
@@ -1072,11 +960,7 @@
 	} else {
 		slice = slice_get_slice_from_row(buf, &row);
 	}
-<<<<<<< HEAD
-
-=======
-	
->>>>>>> deb81992
+	
 #ifdef SA_CHECK_SLICE_SIZE
 	if (sa != slice->sa) {
 		REPORT0("slice_allocator_free - slice not owned by sa detected.\n")
@@ -1216,15 +1100,10 @@
 bmalloc_init()
 {
 	printf("[SPL] bmalloc slice allocator initialised\n");
-<<<<<<< HEAD
-
-	printf("[SPL] small object allocator mode active.\n");
-=======
 	
 #ifndef DEBUG
 	printf("[SPL] small object allocator mode active.\n");
 #endif
->>>>>>> deb81992
 	
 #ifdef DEBUG
 	printf("[SPL] Memory debugging enabled.\n");
@@ -1271,13 +1150,8 @@
 											 bmalloc_group_attr);
 	
 	sa_size_t max_allocation_size =
-<<<<<<< HEAD
-	    ALLOCATOR_SLICE_SIZES[NUM_ALLOCATORS - 1];
-
-=======
 	ALLOCATOR_SLICE_SIZES[NUM_ALLOCATORS - 1];
 	
->>>>>>> deb81992
 	/* Create the slice allocators */
 	sa_size_t array_size = NUM_ALLOCATORS * sizeof (slice_allocator_t);
 	allocators = (slice_allocator_t *)osif_malloc(array_size);
@@ -1340,13 +1214,8 @@
 	/* Free local resources */
 	osif_free(allocators, bmalloc_allocator_array_size());
 	osif_free(allocator_lookup_table, bmalloc_allocator_lookup_table_size(
-<<<<<<< HEAD
-	    ALLOCATOR_SLICE_SIZES[NUM_ALLOCATORS - 1]));
-
-=======
 		ALLOCATOR_SLICE_SIZES[NUM_ALLOCATORS - 1]));
 	
->>>>>>> deb81992
 	/* Cleanup our locks */
 	lck_attr_free(bmalloc_lock_attr);
 	bmalloc_lock_attr = NULL;
@@ -1413,8 +1282,6 @@
 	for (int i = 0; i < NUM_ALLOCATORS; i++) {
 		slice_allocator_release_memory(&allocators[i]);
 	}
-<<<<<<< HEAD
-=======
 }
 
 int
@@ -1428,7 +1295,6 @@
 	}
 	
 	return (num_pages_released >= num_pages);
->>>>>>> deb81992
 }
 
 void
