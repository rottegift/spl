/*
 * CDDL HEADER START
 *
 * The contents of this file are subject to the terms of the
 * Common Development and Distribution License (the "License").
 * You may not use this file except in compliance with the License.
 *
 * You can obtain a copy of the license at usr/src/OPENSOLARIS.LICENSE
 * or http://www.opensolaris.org/os/licensing.
 * See the License for the specific language governing permissions
 * and limitations under the License.
 *
 * When distributing Covered Code, include this CDDL HEADER in each
 * file and include the License file at usr/src/OPENSOLARIS.LICENSE.
 * If applicable, add the following below this CDDL HEADER, with the
 * fields enclosed by brackets "[]" replaced with your own identifying
 * information: Portions Copyright [yyyy] [name of copyright owner]
 *
 * CDDL HEADER END
 */

/*
 *
 * Copyright (C) 2014 Jorgen Lundman <lundman@lundman.net>
 *
 * A thread will call tsd_create(&key, dtor) to allocate a new
 * "variable" placement, called a "key". In IllumOS, this is the index
 * into an array of dtors. (If dtor is passed as NULL, TSD internally
 * set it to an empty function). So if the dtor array[i] is NULL, it
 * is "free" and can be allocated. (returned as *key = i).
 * IllumOS will grow this dtor array with realloc when required.
 * Then Any Thread can set a value on this "key index", and this value
 * is specific to each thread by calling tsd_set(key, value).
 * And can be retrieved with tsd_get(key).
 * When tsd_destroy(key) is called, we need to loop through all
 * threads different "values", and call the dtor on each one.
 * Likewise, we need to know when a thread exists, so we can clean up
 * the values (by calling dtor for each one) so we patch into the
 * thread_exit() call, to also call tsd_thread_exit().
 *
 * In OsX, we build an array of the dtors, and return the key index,
 * this is to store the dtor, and know which "key" values are valid.
 * Then we build an AVL tree, indexed by <key,threadid>, to store
 * each thread's value. This allows us to do key access quick.
 * On thread_exit, we iterate the dtor array, and for each key
 * remove <key,current_thread>.
 * On tsd_destroy(key), we use AVL find nearest with <key,0>, then
 * avl_next as long as key remains the same, to remove each thread value.
 *
 * Note a key of "0" is considered "invalid" in IllumOS, so we return
 * a "1" based index, even though internally it is 0 based.
 *
 */

#include <sys/kmem.h>
#include <sys/thread.h>
#include <sys/tsd.h>
#include <sys/avl.h>
#include <spl-debug.h>

/* Initial size of array, and realloc growth size */
#define TSD_ALLOC_SIZE 5

/* array of dtors, allocated in init */
static dtor_func_t *tsd_dtor_array = NULL;
static uint32_t     tsd_dtor_size  = 0;

static avl_tree_t   tsd_tree;

struct spl_tsd_node_s
{
	/* The index/key */
	uint_t      tsd_key;
	thread_t    tsd_thread;

	/* The payload */
	void       *tsd_value;

	/* Internal mumbo */
	avl_node_t tsd_link_node;
};
typedef struct spl_tsd_node_s spl_tsd_node_t;

static kmutex_t spl_tsd_mutex;


/*
 * tsd_set - set thread specific data
 * @key: lookup key
 * @value: value to set
 *
 * Caller must prevent racing tsd_create() or tsd_destroy(), protected
 * from racing tsd_get() or tsd_set() because it is thread specific.
 * This function has been optimized to be fast for the update case.
 * When setting the tsd initially it will be slower due to additional
 * required locking and potential memory allocations.
 * If the value is set to NULL, we also release it.
 */
int
tsd_set(uint_t key, void *value)
{
	spl_tsd_node_t *entry = NULL;
	spl_tsd_node_t search;
	avl_index_t loc;
	uint_t i;

	/* Invalid key values? */
	if ((key < 1) ||
		(key >= tsd_dtor_size)) {
		return EINVAL;
	}

	i = key - 1;

	/* First handle the easy case, <key,thread> already has a node/value
	 * so we just need to find it, update it.
	 */

	search.tsd_key = i;
	search.tsd_thread = current_thread();

	mutex_enter(&spl_tsd_mutex);
	entry = avl_find(&tsd_tree, &search, &loc);
	mutex_exit(&spl_tsd_mutex);

	if (entry) {
<<<<<<< HEAD
=======

		/* If value is set to NULL, release it as well */
		if (value == NULL) {
			mutex_enter(&spl_tsd_mutex);
			avl_remove(&tsd_tree, entry);
			mutex_exit(&spl_tsd_mutex);

			kmem_free(entry, sizeof(*entry));
			return 0;
		}

>>>>>>> 2abce3b8
		entry->tsd_value = value;
		return 0;
	}

	/* No node, we need to create a new one and insert it. */
<<<<<<< HEAD
=======
	/* But if the value is NULL, then why create one eh? */
	if (value == NULL)
		return 0;

>>>>>>> 2abce3b8
	entry = kmem_alloc(sizeof(spl_tsd_node_t), KM_SLEEP);

	entry->tsd_key    = i;
	entry->tsd_thread = current_thread();
	entry->tsd_value  = value;

	mutex_enter(&spl_tsd_mutex);
	avl_add(&tsd_tree, entry);
	mutex_exit(&spl_tsd_mutex);

	return 0;
}

/*
 * tsd_get - get thread specific data
 * @key: lookup key
 *
 * Caller must prevent racing tsd_create() or tsd_destroy().  This
 * implementation is designed to be fast and scalable, it does not
 * lock the entire table only a single hash bin.
 */
void *
tsd_get(uint_t key)
{
	spl_tsd_node_t *entry = NULL;
	spl_tsd_node_t search;
	avl_index_t loc;
	uint_t i;

	/* Invalid key values? */
	if ((key < 1) ||
		(key >= tsd_dtor_size)) {
		return NULL;
	}

	i = key - 1;

	search.tsd_key = i;
	search.tsd_thread = current_thread();

	mutex_enter(&spl_tsd_mutex);
	entry = avl_find(&tsd_tree, &search, &loc);
	mutex_exit(&spl_tsd_mutex);

	return entry ? entry->tsd_value : NULL;
}


static void
tsd_internal_dtor(void *value)
{
}

/*
 * Create TSD for a pid and fill in key with unique value, remember the dtor
 *
 * We cheat and create an entry with pid=0, to keep the dtor.
 */
void
tsd_create(uint_t *keyp, dtor_func_t dtor)
{
	uint_t i;

	if (*keyp) return; // Should be 0

	// Iterate the dtor_array, looking for first NULL
	for (i = 0; i < TSD_ALLOC_SIZE; i++) {
		if (tsd_dtor_array[i] == NULL) break;
	}
<<<<<<< HEAD

	/* Do we need to grow the list? */
	if (i >= tsd_dtor_size) {
		printf("SPL: tsd list growing not implemented\n");
		return;
	}

	if (dtor == NULL)
		dtor = tsd_internal_dtor;

=======

	/* Do we need to grow the list? */
	if (i >= tsd_dtor_size) {
		printf("SPL: tsd list growing not implemented\n");
		return;
	}

	if (dtor == NULL)
		dtor = tsd_internal_dtor;

>>>>>>> 2abce3b8
	tsd_dtor_array[i] = dtor;

	*keyp = i + 1;
}

void
tsd_destroy(uint_t *keyp)
{
	spl_tsd_node_t *entry = NULL, *next = NULL;
	spl_tsd_node_t search;
	avl_index_t loc;
	dtor_func_t dtor = NULL;
	uint_t i;

	/* Invalid key values? */
	if ((*keyp < 1) ||
		(*keyp >= tsd_dtor_size)) {
		return;
	}

	i = *keyp - 1;
	*keyp = 0;

	ASSERT(tsd_dtor_array[i] != NULL);

	dtor = tsd_dtor_array[i];
	tsd_dtor_array[i] = NULL;

	/*
	 * For each thread;
	 *   if it has a value
	 *   call the dtor
	 */
	search.tsd_key = i;
	search.tsd_thread = NULL;

	mutex_enter(&spl_tsd_mutex);
	entry = avl_find(&tsd_tree, &search, &loc);

	/* "entry" should really be NULL here, as we searched for the
	 * NULL thread */
	if (entry == NULL)
		entry = avl_nearest(&tsd_tree, loc, AVL_AFTER);

	/* Now, free node, and go to next, as long as the key matches */
	while (entry && (entry->tsd_key == i)) {
		next = AVL_NEXT(&tsd_tree, entry);

		/* If we have a value, call the dtor for this thread */
		if (entry->tsd_value)
			dtor(entry->tsd_value);

		avl_remove(&tsd_tree, entry);

		kmem_free(entry, sizeof(*entry));

		entry = next;
	}

	mutex_exit(&spl_tsd_mutex);

}
<<<<<<< HEAD



/*
 * A thread is exiting, clear out any tsd values it might have.
 */
void tsd_thread_exit(void)
{
	spl_tsd_node_t *entry = NULL;
	spl_tsd_node_t search;
	avl_index_t loc;
	int i;

	search.tsd_thread = current_thread();

	/* For all defined dtor/values */
	for (i = 0; i < tsd_dtor_size; i++) {

		/* If not allocated, skip */
		if (tsd_dtor_array[i] == NULL) continue;

		/* Find out of this thread has a value */
		search.tsd_key = i;

		mutex_enter(&spl_tsd_mutex);
		entry = avl_find(&tsd_tree, &search, &loc);
		if (entry) avl_remove(&tsd_tree, entry);
		mutex_exit(&spl_tsd_mutex);

		if (entry == NULL) continue;

		/* If we have a value, call dtor */
		if (entry->tsd_value)
			tsd_dtor_array[i](entry->tsd_value);

=======



/*
 * A thread is exiting, clear out any tsd values it might have.
 */
void tsd_thread_exit(void)
{
	spl_tsd_node_t *entry = NULL;
	spl_tsd_node_t search;
	avl_index_t loc;
	int i;

	search.tsd_thread = current_thread();

	/* For all defined dtor/values */
	for (i = 0; i < tsd_dtor_size; i++) {

		/* If not allocated, skip */
		if (tsd_dtor_array[i] == NULL) continue;

		/* Find out of this thread has a value */
		search.tsd_key = i;

		mutex_enter(&spl_tsd_mutex);
		entry = avl_find(&tsd_tree, &search, &loc);
		if (entry) avl_remove(&tsd_tree, entry);
		mutex_exit(&spl_tsd_mutex);

		if (entry == NULL) continue;

		/* If we have a value, call dtor */
		if (entry->tsd_value)
			tsd_dtor_array[i](entry->tsd_value);

>>>>>>> 2abce3b8
		kmem_free(entry, sizeof(*entry));
	} // for all i
}




static int tsd_tree_cmp(const void *arg1, const void *arg2)
{
	const spl_tsd_node_t *node1 = arg1;
	const spl_tsd_node_t *node2 = arg2;
	if (node1->tsd_key > node2->tsd_key)
		return 1;
	if (node1->tsd_key < node2->tsd_key)
		return -1;
	if (node1->tsd_thread > node2->tsd_thread)
		return 1;
	if (node1->tsd_thread < node2->tsd_thread)
		return -1;
	return 0;
}

int
spl_tsd_init(void)
{
	tsd_dtor_array = kmem_zalloc(sizeof(dtor_func_t) * TSD_ALLOC_SIZE,
								 KM_SLEEP);
	tsd_dtor_size = TSD_ALLOC_SIZE;

	mutex_init(&spl_tsd_mutex, NULL, MUTEX_DEFAULT, NULL);
	avl_create(&tsd_tree, tsd_tree_cmp,
			   sizeof (spl_tsd_node_t),
			   offsetof(spl_tsd_node_t, tsd_link_node));
	return 0;
}


uint64_t spl_tsd_size(void)
{
	return avl_numnodes(&tsd_tree);
}

void
spl_tsd_fini(void)
{
	spl_tsd_node_t *entry = NULL;
	void *cookie = NULL;

	printf("SPL: tsd unloading %llu\n", spl_tsd_size() );

	mutex_enter(&spl_tsd_mutex);
	cookie = NULL;
	while((entry = avl_destroy_nodes(&tsd_tree, &cookie))) {
		kmem_free(entry, sizeof(*entry));
	}
	mutex_exit(&spl_tsd_mutex);

	avl_destroy(&tsd_tree);
	mutex_destroy(&spl_tsd_mutex);

	kmem_free(tsd_dtor_array, sizeof(dtor_func_t) * tsd_dtor_size);
	tsd_dtor_size = 0;
}<|MERGE_RESOLUTION|>--- conflicted
+++ resolved
@@ -124,8 +124,6 @@
 	mutex_exit(&spl_tsd_mutex);
 
 	if (entry) {
-<<<<<<< HEAD
-=======
 
 		/* If value is set to NULL, release it as well */
 		if (value == NULL) {
@@ -137,19 +135,15 @@
 			return 0;
 		}
 
->>>>>>> 2abce3b8
 		entry->tsd_value = value;
 		return 0;
 	}
 
 	/* No node, we need to create a new one and insert it. */
-<<<<<<< HEAD
-=======
 	/* But if the value is NULL, then why create one eh? */
 	if (value == NULL)
 		return 0;
 
->>>>>>> 2abce3b8
 	entry = kmem_alloc(sizeof(spl_tsd_node_t), KM_SLEEP);
 
 	entry->tsd_key    = i;
@@ -219,7 +213,6 @@
 	for (i = 0; i < TSD_ALLOC_SIZE; i++) {
 		if (tsd_dtor_array[i] == NULL) break;
 	}
-<<<<<<< HEAD
 
 	/* Do we need to grow the list? */
 	if (i >= tsd_dtor_size) {
@@ -230,18 +223,6 @@
 	if (dtor == NULL)
 		dtor = tsd_internal_dtor;
 
-=======
-
-	/* Do we need to grow the list? */
-	if (i >= tsd_dtor_size) {
-		printf("SPL: tsd list growing not implemented\n");
-		return;
-	}
-
-	if (dtor == NULL)
-		dtor = tsd_internal_dtor;
-
->>>>>>> 2abce3b8
 	tsd_dtor_array[i] = dtor;
 
 	*keyp = i + 1;
@@ -304,7 +285,6 @@
 	mutex_exit(&spl_tsd_mutex);
 
 }
-<<<<<<< HEAD
 
 
 
@@ -340,43 +320,6 @@
 		if (entry->tsd_value)
 			tsd_dtor_array[i](entry->tsd_value);
 
-=======
-
-
-
-/*
- * A thread is exiting, clear out any tsd values it might have.
- */
-void tsd_thread_exit(void)
-{
-	spl_tsd_node_t *entry = NULL;
-	spl_tsd_node_t search;
-	avl_index_t loc;
-	int i;
-
-	search.tsd_thread = current_thread();
-
-	/* For all defined dtor/values */
-	for (i = 0; i < tsd_dtor_size; i++) {
-
-		/* If not allocated, skip */
-		if (tsd_dtor_array[i] == NULL) continue;
-
-		/* Find out of this thread has a value */
-		search.tsd_key = i;
-
-		mutex_enter(&spl_tsd_mutex);
-		entry = avl_find(&tsd_tree, &search, &loc);
-		if (entry) avl_remove(&tsd_tree, entry);
-		mutex_exit(&spl_tsd_mutex);
-
-		if (entry == NULL) continue;
-
-		/* If we have a value, call dtor */
-		if (entry->tsd_value)
-			tsd_dtor_array[i](entry->tsd_value);
-
->>>>>>> 2abce3b8
 		kmem_free(entry, sizeof(*entry));
 	} // for all i
 }
